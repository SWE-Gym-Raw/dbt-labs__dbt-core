import logging
import re
from argparse import Namespace
from typing import TypeVar

import pytest

from dbt.adapters.events import types as adapter_types
from dbt.common.events.event_manager_client import ctx_set_event_manager
from dbt.artifacts.results import TimingInfo, RunStatus
from dbt.artifacts.run import RunResult
from dbt.common.events import types
from dbt.adapters.events.logging import AdapterLogger
from dbt.common.events.base_types import msg_from_base_event
from dbt.events import types as core_types
from dbt.events.base_types import (
    CoreBaseEvent,
    DebugLevel,
    DynamicLevel,
    ErrorLevel,
    InfoLevel,
    TestLevel,
    WarnLevel,
)
from dbt.common.events.event_manager import TestEventManager, EventManager
from dbt.common.events.functions import msg_to_dict, msg_to_json
from dbt.common.events.helpers import get_json_string_utcnow
from dbt.events.types import RunResultError
from dbt.flags import set_from_args
from dbt.task.printer import print_run_result_error

set_from_args(Namespace(WARN_ERROR=False), None)


# takes in a class and finds any subclasses for it
def get_all_subclasses(cls):
    all_subclasses = []
    for subclass in cls.__subclasses__():
        if subclass not in [TestLevel, DebugLevel, WarnLevel, InfoLevel, ErrorLevel, DynamicLevel]:
            all_subclasses.append(subclass)
        all_subclasses.extend(get_all_subclasses(subclass))
    return set(all_subclasses)


class TestAdapterLogger:
    # this interface is documented for adapter maintainers to plug into
    # so we should test that it at the very least doesn't explode.
    def test_basic_adapter_logging_interface(self):
        logger = AdapterLogger("dbt_tests")
        logger.debug("debug message")
        logger.info("info message")
        logger.warning("warning message")
        logger.error("error message")
        logger.exception("exception message")
        logger.critical("exception message")

    # python loggers allow deferring string formatting via this signature:
    def test_formatting(self):
        logger = AdapterLogger("dbt_tests")
        # tests that it doesn't throw
        logger.debug("hello {}", "world")

        # enters lower in the call stack to test that it formats correctly
        event = adapter_types.AdapterEventDebug(
            name="dbt_tests", base_msg="hello {}", args=["world"]
        )
        assert "hello world" in event.message()

        # tests that it doesn't throw
        logger.debug("1 2 {}", "3")

        # enters lower in the call stack to test that it formats correctly
        event = adapter_types.AdapterEventDebug(name="dbt_tests", base_msg="1 2 {}", args=[3])
        assert "1 2 3" in event.message()

        # tests that it doesn't throw
        logger.debug("boop{x}boop")

        # enters lower in the call stack to test that it formats correctly
        # in this case it's that we didn't attempt to replace anything since there
        # were no args passed after the initial message
        event = adapter_types.AdapterEventDebug(name="dbt_tests", base_msg="boop{x}boop", args=[])
        assert "boop{x}boop" in event.message()

        # ensure AdapterLogger and subclasses makes all base_msg members
        # of type string; when someone writes logger.debug(a) where a is
        # any non-string object
        event = adapter_types.AdapterEventDebug(name="dbt_tests", base_msg=[1, 2, 3], args=[3])
        assert isinstance(event.base_msg, str)

        event = core_types.JinjaLogDebug(msg=[1, 2, 3])
        assert isinstance(event.msg, str)

    def test_set_adapter_dependency_log_level(self):
        logger = AdapterLogger("dbt_tests")
        package_log = logging.getLogger("test_package_log")
        logger.set_adapter_dependency_log_level("test_package_log", "DEBUG")
        package_log.debug("debug message")


class TestEventCodes:

    # checks to see if event codes are duplicated to keep codes singluar and clear.
    # also checks that event codes follow correct namming convention ex. E001
    def test_event_codes(self):
        all_concrete = get_all_subclasses(CoreBaseEvent)
        all_codes = set()

        for event_cls in all_concrete:
            code = event_cls.code(event_cls)
            # must be in the form 1 capital letter, 3 digits
            assert re.match("^[A-Z][0-9]{3}", code)
            # cannot have been used already
            assert (
                code not in all_codes
            ), f"{code} is assigned more than once. Check types.py for duplicates."
            all_codes.add(code)


sample_values = [
    # N.B. Events instantiated here include the module prefix in order to
    # avoid having the entire list twice in the code.
    # A - pre-project loading
    core_types.MainReportVersion(version=""),
    core_types.MainReportArgs(args={}),
    core_types.MainTrackingUserState(user_state=""),
    core_types.MergedFromState(num_merged=0, sample=[]),
    core_types.MissingProfileTarget(profile_name="", target_name=""),
    core_types.InvalidOptionYAML(option_name="vars"),
    core_types.LogDbtProjectError(),
    core_types.LogDbtProfileError(),
    core_types.StarterProjectPath(dir=""),
    core_types.ConfigFolderDirectory(dir=""),
    core_types.NoSampleProfileFound(adapter=""),
    core_types.ProfileWrittenWithSample(name="", path=""),
    core_types.ProfileWrittenWithTargetTemplateYAML(name="", path=""),
    core_types.ProfileWrittenWithProjectTemplateYAML(name="", path=""),
    core_types.SettingUpProfile(),
    core_types.InvalidProfileTemplateYAML(),
    core_types.ProjectNameAlreadyExists(name=""),
    core_types.ProjectCreated(project_name=""),
    # D - Deprecations ======================
    core_types.PackageRedirectDeprecation(old_name="", new_name=""),
    core_types.PackageInstallPathDeprecation(),
    core_types.ConfigSourcePathDeprecation(deprecated_path="", exp_path=""),
    core_types.ConfigDataPathDeprecation(deprecated_path="", exp_path=""),
    adapter_types.AdapterDeprecationWarning(old_name="", new_name=""),
    core_types.MetricAttributesRenamed(metric_name=""),
    core_types.ExposureNameDeprecation(exposure=""),
    core_types.InternalDeprecation(name="", reason="", suggested_action="", version=""),
    core_types.EnvironmentVariableRenamed(old_name="", new_name=""),
    core_types.ConfigLogPathDeprecation(deprecated_path=""),
    core_types.ConfigTargetPathDeprecation(deprecated_path=""),
    adapter_types.CollectFreshnessReturnSignature(),
<<<<<<< HEAD
    core_types.TestsConfigDeprecation(deprecated_path="", exp_path=""),
=======
    core_types.ProjectFlagsMovedDeprecation(),
>>>>>>> a1f78a8f
    # E - DB Adapter ======================
    adapter_types.AdapterEventDebug(),
    adapter_types.AdapterEventInfo(),
    adapter_types.AdapterEventWarning(),
    adapter_types.AdapterEventError(),
    adapter_types.AdapterRegistered(adapter_name="dbt-awesome", adapter_version="1.2.3"),
    adapter_types.NewConnection(conn_type="", conn_name=""),
    adapter_types.ConnectionReused(conn_name=""),
    adapter_types.ConnectionLeftOpenInCleanup(conn_name=""),
    adapter_types.ConnectionClosedInCleanup(conn_name=""),
    adapter_types.RollbackFailed(conn_name=""),
    adapter_types.ConnectionClosed(conn_name=""),
    adapter_types.ConnectionLeftOpen(conn_name=""),
    adapter_types.Rollback(conn_name=""),
    adapter_types.CacheMiss(conn_name="", database="", schema=""),
    adapter_types.ListRelations(database="", schema=""),
    adapter_types.ConnectionUsed(conn_type="", conn_name=""),
    adapter_types.SQLQuery(conn_name="", sql=""),
    adapter_types.SQLQueryStatus(status="", elapsed=0.1),
    adapter_types.SQLCommit(conn_name=""),
    adapter_types.ColTypeChange(
        orig_type="",
        new_type="",
        table={"database": "", "schema": "", "identifier": ""},
    ),
    adapter_types.SchemaCreation(relation={"database": "", "schema": "", "identifier": ""}),
    adapter_types.SchemaDrop(relation={"database": "", "schema": "", "identifier": ""}),
    adapter_types.CacheAction(
        action="adding_relation",
        ref_key={"database": "", "schema": "", "identifier": ""},
        ref_key_2={"database": "", "schema": "", "identifier": ""},
    ),
    adapter_types.CacheDumpGraph(before_after="before", action="rename", dump=dict()),
    adapter_types.AdapterImportError(exc=""),
    adapter_types.PluginLoadError(exc_info=""),
    adapter_types.NewConnectionOpening(connection_state=""),
    adapter_types.CodeExecution(conn_name="", code_content=""),
    adapter_types.CodeExecutionStatus(status="", elapsed=0.1),
    adapter_types.CatalogGenerationError(exc=""),
    adapter_types.WriteCatalogFailure(num_exceptions=0),
    adapter_types.CatalogWritten(path=""),
    adapter_types.CannotGenerateDocs(),
    adapter_types.BuildingCatalog(),
    adapter_types.DatabaseErrorRunningHook(hook_type=""),
    adapter_types.HooksRunning(num_hooks=0, hook_type=""),
    adapter_types.FinishedRunningStats(stat_line="", execution="", execution_time=0),
    adapter_types.ConstraintNotEnforced(constraint="", adapter=""),
    adapter_types.ConstraintNotSupported(constraint="", adapter=""),
    # I - Project parsing ======================
    core_types.InputFileDiffError(category="testing", file_id="my_file"),
    core_types.InvalidValueForField(field_name="test", field_value="test"),
    core_types.ValidationWarning(resource_type="model", field_name="access", node_name="my_macro"),
    core_types.ParsePerfInfoPath(path=""),
    core_types.PartialParsingErrorProcessingFile(file=""),
    core_types.PartialParsingFile(file_id=""),
    core_types.PartialParsingError(exc_info={}),
    core_types.PartialParsingSkipParsing(),
    core_types.UnableToPartialParse(reason="something went wrong"),
    core_types.StateCheckVarsHash(vars="testing", target="testing", profile="testing"),
    core_types.PartialParsingNotEnabled(),
    core_types.ParsedFileLoadFailed(path="", exc="", exc_info=""),
    core_types.PartialParsingEnabled(deleted=0, added=0, changed=0),
    core_types.PartialParsingFile(file_id=""),
    core_types.InvalidDisabledTargetInTestNode(
        resource_type_title="",
        unique_id="",
        original_file_path="",
        target_kind="",
        target_name="",
        target_package="",
    ),
    core_types.UnusedResourceConfigPath(unused_config_paths=[]),
    core_types.SeedIncreased(package_name="", name=""),
    core_types.SeedExceedsLimitSamePath(package_name="", name=""),
    core_types.SeedExceedsLimitAndPathChanged(package_name="", name=""),
    core_types.SeedExceedsLimitChecksumChanged(package_name="", name="", checksum_name=""),
    core_types.UnusedTables(unused_tables=[]),
    core_types.WrongResourceSchemaFile(
        patch_name="", resource_type="", file_path="", plural_resource_type=""
    ),
    core_types.NoNodeForYamlKey(patch_name="", yaml_key="", file_path=""),
    core_types.MacroNotFoundForPatch(patch_name=""),
    core_types.NodeNotFoundOrDisabled(
        original_file_path="",
        unique_id="",
        resource_type_title="",
        target_name="",
        target_kind="",
        target_package="",
        disabled="",
    ),
    core_types.JinjaLogWarning(),
    core_types.JinjaLogInfo(msg=""),
    core_types.JinjaLogDebug(msg=""),
    core_types.UnpinnedRefNewVersionAvailable(
        ref_node_name="", ref_node_package="", ref_node_version="", ref_max_version=""
    ),
    core_types.DeprecatedModel(model_name="", model_version="", deprecation_date=""),
    core_types.DeprecatedReference(
        model_name="",
        ref_model_name="",
        ref_model_package="",
        ref_model_deprecation_date="",
        ref_model_latest_version="",
    ),
    core_types.UpcomingReferenceDeprecation(
        model_name="",
        ref_model_name="",
        ref_model_package="",
        ref_model_deprecation_date="",
        ref_model_latest_version="",
    ),
    core_types.UnsupportedConstraintMaterialization(materialized=""),
    core_types.ParseInlineNodeError(exc=""),
    core_types.SemanticValidationFailure(msg=""),
    core_types.UnversionedBreakingChange(
        breaking_changes=[],
        model_name="",
        model_file_path="",
        contract_enforced_disabled=True,
        columns_removed=[],
        column_type_changes=[],
        enforced_column_constraint_removed=[],
        enforced_model_constraint_removed=[],
        materialization_changed=[],
    ),
    core_types.WarnStateTargetEqual(state_path=""),
    core_types.FreshnessConfigProblem(msg=""),
    core_types.SemanticValidationFailure(msg=""),
    # M - Deps generation ======================
    core_types.GitSparseCheckoutSubdirectory(subdir=""),
    core_types.GitProgressCheckoutRevision(revision=""),
    core_types.GitProgressUpdatingExistingDependency(dir=""),
    core_types.GitProgressPullingNewDependency(dir=""),
    core_types.GitNothingToDo(sha=""),
    core_types.GitProgressUpdatedCheckoutRange(start_sha="", end_sha=""),
    core_types.GitProgressCheckedOutAt(end_sha=""),
    core_types.RegistryProgressGETRequest(url=""),
    core_types.RegistryProgressGETResponse(url="", resp_code=1234),
    core_types.SelectorReportInvalidSelector(valid_selectors="", spec_method="", raw_spec=""),
    core_types.DepsNoPackagesFound(),
    core_types.DepsStartPackageInstall(package_name=""),
    core_types.DepsInstallInfo(version_name=""),
    core_types.DepsUpdateAvailable(version_latest=""),
    core_types.DepsUpToDate(),
    core_types.DepsListSubdirectory(subdirectory=""),
    core_types.DepsNotifyUpdatesAvailable(packages=["my_pkg", "other_pkg"]),
    types.RetryExternalCall(attempt=0, max=0),
    types.RecordRetryException(exc=""),
    core_types.RegistryIndexProgressGETRequest(url=""),
    core_types.RegistryIndexProgressGETResponse(url="", resp_code=1234),
    core_types.RegistryResponseUnexpectedType(response=""),
    core_types.RegistryResponseMissingTopKeys(response=""),
    core_types.RegistryResponseMissingNestedKeys(response=""),
    core_types.RegistryResponseExtraNestedKeys(response=""),
    core_types.DepsSetDownloadDirectory(path=""),
    core_types.DepsLockUpdating(lock_filepath=""),
    core_types.DepsAddPackage(package_name="", version="", packages_filepath=""),
    core_types.DepsFoundDuplicatePackage(removed_package={}),
    core_types.DepsScrubbedPackageName(package_name=""),
    core_types.DepsUnpinned(revision="", git=""),
    core_types.NoNodesForSelectionCriteria(spec_raw=""),
    # Q - Node execution ======================
    core_types.RunningOperationCaughtError(exc=""),
    core_types.CompileComplete(),
    core_types.FreshnessCheckComplete(),
    core_types.SeedHeader(header=""),
    core_types.SQLRunnerException(exc=""),
    core_types.LogTestResult(
        name="",
        index=0,
        num_models=0,
        execution_time=0,
        num_failures=0,
    ),
    core_types.LogStartLine(description="", index=0, total=0),
    core_types.LogModelResult(
        description="",
        status="",
        index=0,
        total=0,
        execution_time=0,
    ),
    core_types.LogSnapshotResult(
        status="",
        description="",
        cfg={},
        index=0,
        total=0,
        execution_time=0,
    ),
    core_types.LogSeedResult(
        status="",
        index=0,
        total=0,
        execution_time=0,
        schema="",
        relation="",
    ),
    core_types.LogFreshnessResult(
        source_name="",
        table_name="",
        index=0,
        total=0,
        execution_time=0,
    ),
    core_types.LogCancelLine(conn_name=""),
    core_types.DefaultSelector(name=""),
    core_types.NodeStart(),
    core_types.NodeFinished(),
    core_types.QueryCancelationUnsupported(type=""),
    core_types.ConcurrencyLine(num_threads=0, target_name=""),
    core_types.WritingInjectedSQLForNode(),
    core_types.NodeCompiling(),
    core_types.NodeExecuting(),
    core_types.LogHookStartLine(
        statement="",
        index=0,
        total=0,
    ),
    core_types.LogHookEndLine(
        statement="",
        status="",
        index=0,
        total=0,
        execution_time=0,
    ),
    core_types.SkippingDetails(
        resource_type="",
        schema="",
        node_name="",
        index=0,
        total=0,
    ),
    core_types.NothingToDo(),
    core_types.RunningOperationUncaughtError(exc=""),
    core_types.EndRunResult(),
    core_types.NoNodesSelected(),
    core_types.CommandCompleted(
        command="",
        success=True,
        elapsed=0.1,
        completed_at=get_json_string_utcnow(),
    ),
    core_types.ShowNode(node_name="", preview="", is_inline=True, unique_id="model.test.my_model"),
    core_types.CompiledNode(
        node_name="", compiled="", is_inline=True, unique_id="model.test.my_model"
    ),
    # W - Node testing ======================
    core_types.CatchableExceptionOnRun(exc=""),
    core_types.InternalErrorOnRun(build_path="", exc=""),
    core_types.GenericExceptionOnRun(build_path="", unique_id="", exc=""),
    core_types.NodeConnectionReleaseError(node_name="", exc=""),
    core_types.FoundStats(stat_line=""),
    # Z - misc ======================
    core_types.MainKeyboardInterrupt(),
    core_types.MainEncounteredError(exc=""),
    core_types.MainStackTrace(stack_trace=""),
    types.SystemCouldNotWrite(path="", reason="", exc=""),
    types.SystemExecutingCmd(cmd=[""]),
    types.SystemStdOut(bmsg=str(b"")),
    types.SystemStdErr(bmsg=str(b"")),
    types.SystemReportReturnCode(returncode=0),
    core_types.TimingInfoCollected(),
    core_types.LogDebugStackTrace(),
    core_types.CheckCleanPath(path=""),
    core_types.ConfirmCleanPath(path=""),
    core_types.ProtectedCleanPath(path=""),
    core_types.FinishedCleanPaths(),
    core_types.OpenCommand(open_cmd="", profiles_dir=""),
    core_types.RunResultWarning(resource_type="", node_name="", path=""),
    core_types.RunResultFailure(resource_type="", node_name="", path=""),
    core_types.StatsLine(stats={"error": 0, "skip": 0, "pass": 0, "warn": 0, "total": 0}),
    core_types.RunResultError(msg=""),
    core_types.RunResultErrorNoMessage(status=""),
    core_types.SQLCompiledPath(path=""),
    core_types.CheckNodeTestFailure(relation_name=""),
    core_types.EndOfRunSummary(num_errors=0, num_warnings=0, keyboard_interrupt=False),
    core_types.LogSkipBecauseError(schema="", relation="", index=0, total=0),
    core_types.EnsureGitInstalled(),
    core_types.DepsCreatingLocalSymlink(),
    core_types.DepsSymlinkNotAvailable(),
    core_types.DisableTracking(),
    core_types.SendingEvent(kwargs=""),
    core_types.SendEventFailure(),
    core_types.FlushEvents(),
    core_types.FlushEventsFailure(),
    types.Formatting(),
    core_types.TrackingInitializeFailure(),
    core_types.RunResultWarningMessage(),
    core_types.DebugCmdOut(),
    core_types.DebugCmdResult(),
    core_types.ListCmdOut(),
    types.Note(msg="This is a note."),
    core_types.ResourceReport(),
]


class TestEventJSONSerialization:

    # attempts to test that every event is serializable to json.
    # event types that take `Any` are not possible to test in this way since some will serialize
    # just fine and others won't.
    def test_all_serializable(self):
        all_non_abstract_events = set(
            get_all_subclasses(CoreBaseEvent),
        )
        all_event_values_list = list(map(lambda x: x.__class__, sample_values))
        diff = all_non_abstract_events.difference(set(all_event_values_list))
        assert (
            not diff
        ), f"{diff}test is missing concrete values in `sample_values`. Please add the values for the aforementioned event classes"

        # make sure everything in the list is a value not a type
        for event in sample_values:
            assert type(event) != type

        # if we have everything we need to test, try to serialize everything
        count = 0
        for event in sample_values:
            msg = msg_from_base_event(event)
            print(f"--- msg: {msg.info.name}")
            # Serialize to dictionary
            try:
                msg_to_dict(msg)
            except Exception as e:
                raise Exception(
                    f"{event} can not be converted to a dict. Originating exception: {e}"
                )
            # Serialize to json
            try:
                msg_to_json(msg)
            except Exception as e:
                raise Exception(f"{event} is not serializable to json. Originating exception: {e}")
            # Serialize to binary
            try:
                msg.SerializeToString()
            except Exception as e:
                raise Exception(
                    f"{event} is not serializable to binary protobuf. Originating exception: {e}"
                )
            count += 1
        print(f"--- Found {count} events")


T = TypeVar("T")


def test_date_serialization():
    ti = TimingInfo("test")
    ti.begin()
    ti.end()
    ti_dict = ti.to_dict()
    assert ti_dict["started_at"].endswith("Z")
    assert ti_dict["completed_at"].endswith("Z")


def test_bad_serialization():
    """Tests that bad serialization enters the proper exception handling

    When pytest is in use the exception handling of `BaseEvent` raises an
    exception. When pytest isn't present, it fires a Note event. Thus to test
    that bad serializations are properly handled, the best we can do is test
    that the exception handling path is used.
    """

    with pytest.raises(Exception) as excinfo:
        types.Note(param_event_doesnt_have="This should break")

    assert (
        str(excinfo.value)
        == "[Note]: Unable to parse dict {'param_event_doesnt_have': 'This should break'}"
    )


def test_single_run_error():

    try:
        # Add a recording event manager to the context, so we can test events.
        event_mgr = TestEventManager()
        ctx_set_event_manager(event_mgr)

        error_result = RunResult(
            status=RunStatus.Error,
            timing=[],
            thread_id="",
            execution_time=0.0,
            node=None,
            adapter_response=dict(),
            message="oh no!",
            failures=[],
        )

        print_run_result_error(error_result)
        events = [e for e in event_mgr.event_history if isinstance(e[0], RunResultError)]

        assert len(events) == 1
        assert events[0][0].msg == "oh no!"

    finally:
        # Set an empty event manager unconditionally on exit. This is an early
        # attempt at unit testing events, and we need to think about how it
        # could be done in a thread safe way in the long run.
        ctx_set_event_manager(EventManager())<|MERGE_RESOLUTION|>--- conflicted
+++ resolved
@@ -152,11 +152,8 @@
     core_types.ConfigLogPathDeprecation(deprecated_path=""),
     core_types.ConfigTargetPathDeprecation(deprecated_path=""),
     adapter_types.CollectFreshnessReturnSignature(),
-<<<<<<< HEAD
     core_types.TestsConfigDeprecation(deprecated_path="", exp_path=""),
-=======
     core_types.ProjectFlagsMovedDeprecation(),
->>>>>>> a1f78a8f
     # E - DB Adapter ======================
     adapter_types.AdapterEventDebug(),
     adapter_types.AdapterEventInfo(),
