--- conflicted
+++ resolved
@@ -1,5 +1,4 @@
 # flake8: noqa
-<<<<<<< HEAD
 from dbt.events.test_types import UnitTestInfo
 from dbt.events import AdapterLogger
 from dbt.events.functions import msg_to_json, LOG_VERSION, msg_to_dict
@@ -7,10 +6,8 @@
 from dbt.events.types import *
 from dbt.events.test_types import *
 from dbt.contracts.results import TimingInfo
-=======
 import re
 from typing import TypeVar
->>>>>>> 08b2d94c
 
 from dbt.contracts.files import FileHash
 from dbt.contracts.graph.nodes import ModelNode, NodeConfig, DependsOn
@@ -346,14 +343,6 @@
     ProtectedCleanPath(path=""),
     FinishedCleanPaths(),
     OpenCommand(open_cmd="", profiles_dir=""),
-<<<<<<< HEAD
-    Formatting(msg=""),
-    ServingDocsPort(address="", port=0),
-    ServingDocsAccessInfo(port=""),
-    ServingDocsExitInfo(),
-=======
-    EmptyLine(),
->>>>>>> 08b2d94c
     RunResultWarning(resource_type="", node_name="", path=""),
     RunResultFailure(resource_type="", node_name="", path=""),
     StatsLine(stats={"error": 0, "skip": 0, "pass": 0, "warn": 0, "total": 0}),
