--- conflicted
+++ resolved
@@ -383,8 +383,7 @@
     ConfigTargetPathDeprecation data = 2;
 }
 
-// D013
-<<<<<<< HEAD
+// D012
 message TestsConfigDeprecation {
     string deprecated_path = 1;
     string exp_path = 2;
@@ -395,9 +394,7 @@
     TestsConfigDeprecation data = 2;
 }
 
-
-
-=======
+// D013
 message ProjectFlagsMovedDeprecation {
 }
 
@@ -406,7 +403,6 @@
     ProjectFlagsMovedDeprecation data = 2;
 }
 
->>>>>>> a1f78a8f
 // I065
 message DeprecatedModel {
     string model_name = 1;
