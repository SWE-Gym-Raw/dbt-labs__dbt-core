--- conflicted
+++ resolved
@@ -350,11 +350,7 @@
     # if we're here, we must have a non-None freshness threshold
     criteria = result.node.freshness
     if criteria is None:
-<<<<<<< HEAD
-        raise InternalException(
-=======
         raise DbtInternalError(
->>>>>>> 3aeab737
             "Somehow evaluated a freshness result for a source that has no freshness criteria!"
         )
     return SourceFreshnessOutput(
