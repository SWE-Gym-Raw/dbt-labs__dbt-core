import os
from dataclasses import dataclass, field
from typing import Any, Dict, List, Optional, Union

from mashumaro.types import SerializableType

from dbt.artifacts.resources.base import FileHash
from dbt.constants import MAXIMUM_SEED_SIZE
from dbt_common.dataclass_schema import StrEnum, dbtClassMixin

from .util import SourceKey


class ParseFileType(StrEnum):
    Macro = "macro"
    Model = "model"
    Snapshot = "snapshot"
    Analysis = "analysis"
    SingularTest = "singular_test"
    GenericTest = "generic_test"
    Seed = "seed"
    Documentation = "docs"
    Schema = "schema"
    Hook = "hook"  # not a real filetype, from dbt_project.yml
    Fixture = "fixture"


parse_file_type_to_parser = {
    ParseFileType.Macro: "MacroParser",
    ParseFileType.Model: "ModelParser",
    ParseFileType.Snapshot: "SnapshotParser",
    ParseFileType.Analysis: "AnalysisParser",
    ParseFileType.SingularTest: "SingularTestParser",
    ParseFileType.GenericTest: "GenericTestParser",
    ParseFileType.Seed: "SeedParser",
    ParseFileType.Documentation: "DocumentationParser",
    ParseFileType.Schema: "SchemaParser",
    ParseFileType.Hook: "HookParser",
    ParseFileType.Fixture: "FixtureParser",
}


@dataclass
class FilePath(dbtClassMixin):
    searched_path: str
    relative_path: str
    modification_time: float
    project_root: str

    @property
    def search_key(self) -> str:
        # TODO: should this be project name + path relative to project root?
        return self.absolute_path

    @property
    def full_path(self) -> str:
        # useful for symlink preservation
        return os.path.join(self.project_root, self.searched_path, self.relative_path)

    @property
    def absolute_path(self) -> str:
        return os.path.abspath(self.full_path)

    @property
    def original_file_path(self) -> str:
        return os.path.join(self.searched_path, self.relative_path)

    def seed_too_large(self) -> bool:
        """Return whether the file this represents is over the seed size limit"""
        return os.stat(self.full_path).st_size > MAXIMUM_SEED_SIZE


@dataclass
class RemoteFile(dbtClassMixin):
    def __init__(self, language) -> None:
        if language == "sql":
            self.path_end = ".sql"
        elif language == "python":
            self.path_end = ".py"
        else:
            raise RuntimeError(f"Invalid language for remote File {language}")
        self.path = f"from remote system{self.path_end}"

    @property
    def searched_path(self) -> str:
        return self.path

    @property
    def relative_path(self) -> str:
        return self.path

    @property
    def absolute_path(self) -> str:
        return self.path

    @property
    def original_file_path(self):
        return self.path

    @property
    def modification_time(self):
        return self.path


@dataclass
class BaseSourceFile(dbtClassMixin, SerializableType):
    """Define a source file in dbt"""

    path: Union[FilePath, RemoteFile]  # the path information
    checksum: FileHash
    # Seems like knowing which project the file came from would be useful
    project_name: Optional[str] = None
    # Parse file type: i.e. which parser will process this file
    parse_file_type: Optional[ParseFileType] = None
    # we don't want to serialize this
    contents: Optional[str] = None

    @property
    def file_id(self):
        if isinstance(self.path, RemoteFile):
            return None
        return f"{self.project_name}://{self.path.original_file_path}"

    @property
    def original_file_path(self):
        return self.path.original_file_path

    def _serialize(self):
        dct = self.to_dict()
        return dct

    @classmethod
    def _deserialize(cls, dct: Dict[str, int]):
        if dct["parse_file_type"] == "schema":
            sf = SchemaSourceFile.from_dict(dct)
        elif dct["parse_file_type"] == "fixture":
            sf = FixtureSourceFile.from_dict(dct)
        else:
            sf = SourceFile.from_dict(dct)
        return sf

    def __post_serialize__(self, dct: Dict, context: Optional[Dict] = None):
        dct = super().__post_serialize__(dct, context)
        # remove empty lists to save space
        dct_keys = list(dct.keys())
        for key in dct_keys:
            if isinstance(dct[key], list) and not dct[key]:
                del dct[key]
        # remove contents. Schema files will still have 'dict_from_yaml'
        # from the contents
        if "contents" in dct:
            del dct["contents"]
        return dct


@dataclass
class SourceFile(BaseSourceFile):
    nodes: List[str] = field(default_factory=list)
    docs: List[str] = field(default_factory=list)
    macros: List[str] = field(default_factory=list)
    env_vars: List[str] = field(default_factory=list)

    @classmethod
    def big_seed(cls, path: FilePath) -> "SourceFile":
        """Parse seeds over the size limit with just the path"""
        self = cls(path=path, checksum=FileHash.path(path.original_file_path))
        self.contents = ""
        return self

    def add_node(self, value):
        if value not in self.nodes:
            self.nodes.append(value)

    # TODO: do this a different way. This remote file kludge isn't going
    # to work long term
    @classmethod
    def remote(cls, contents: str, project_name: str, language: str) -> "SourceFile":
        self = cls(
            path=RemoteFile(language),
            checksum=FileHash.from_contents(contents),
            project_name=project_name,
            contents=contents,
        )
        return self


@dataclass
class SchemaSourceFile(BaseSourceFile):
    dfy: Dict[str, Any] = field(default_factory=dict)
    # these are in the manifest.nodes dictionary
    data_tests: Dict[str, Any] = field(default_factory=dict)
    sources: List[str] = field(default_factory=list)
    exposures: List[str] = field(default_factory=list)
    metrics: List[str] = field(default_factory=list)
    snapshots: List[str] = field(default_factory=list)
    # The following field will no longer be used. Leaving
    # here to avoid breaking existing projects. To be removed
    # later if possible.
    generated_metrics: List[str] = field(default_factory=list)
    # metrics generated from semantic_model measures. The key is
    # the name of the semantic_model, so that we can find it later.
    metrics_from_measures: Dict[str, Any] = field(default_factory=dict)
    groups: List[str] = field(default_factory=list)
    # node patches contain models, seeds, snapshots, analyses
    ndp: List[str] = field(default_factory=list)
    semantic_models: List[str] = field(default_factory=list)
    unit_tests: List[str] = field(default_factory=list)
    saved_queries: List[str] = field(default_factory=list)
    # any macro patches in this file by macro unique_id.
    mcp: Dict[str, str] = field(default_factory=dict)
    # any source patches in this file. The entries are package, name pairs
    # Patches are only against external sources. Sources can be
    # created too, but those are in 'sources'
    sop: List[SourceKey] = field(default_factory=list)
    env_vars: Dict[str, Any] = field(default_factory=dict)
    unrendered_configs: Dict[str, Any] = field(default_factory=dict)
<<<<<<< HEAD
    vars: Dict[str, Any] = field(default_factory=dict)
=======
    unrendered_databases: Dict[str, Any] = field(default_factory=dict)
    unrendered_schemas: Dict[str, Any] = field(default_factory=dict)
>>>>>>> 84230ce3
    pp_dict: Optional[Dict[str, Any]] = None
    pp_test_index: Optional[Dict[str, Any]] = None

    @property
    def dict_from_yaml(self):
        return self.dfy

    @property
    def node_patches(self):
        return self.ndp

    @property
    def macro_patches(self):
        return self.mcp

    @property
    def source_patches(self):
        return self.sop

    def __post_serialize__(self, dct: Dict, context: Optional[Dict] = None):
        dct = super().__post_serialize__(dct, context)
        # Remove partial parsing specific data
        for key in ("pp_test_index", "pp_dict"):
            if key in dct:
                del dct[key]
        return dct

    def append_patch(self, yaml_key, unique_id):
        self.node_patches.append(unique_id)

    def add_test(self, node_unique_id, test_from):
        name = test_from["name"]
        key = test_from["key"]
        if key not in self.data_tests:
            self.data_tests[key] = {}
        if name not in self.data_tests[key]:
            self.data_tests[key][name] = []
        self.data_tests[key][name].append(node_unique_id)

    # this is only used in tests/unit
    def remove_tests(self, yaml_key, name):
        if yaml_key in self.data_tests:
            if name in self.data_tests[yaml_key]:
                del self.data_tests[yaml_key][name]

    # this is only used in the tests directory (unit + functional)
    def get_tests(self, yaml_key, name):
        if yaml_key in self.data_tests:
            if name in self.data_tests[yaml_key]:
                return self.data_tests[yaml_key][name]
        return []

    def add_metrics_from_measures(self, semantic_model_name: str, metric_unique_id: str):
        if self.generated_metrics:
            # Probably not needed, but for safety sake, convert the
            # old generated_metrics to metrics_from_measures.
            self.fix_metrics_from_measures()
        if semantic_model_name not in self.metrics_from_measures:
            self.metrics_from_measures[semantic_model_name] = []
        self.metrics_from_measures[semantic_model_name].append(metric_unique_id)

    def fix_metrics_from_measures(self):
        # Temporary method to fix up existing projects with a partial parse file.
        # This should only be called if SchemaSourceFile in a msgpack
        # pack manifest has an existing "generated_metrics" list, to turn it
        # it into a "metrics_from_measures" dictionary, so that we can
        # correctly partially parse.
        # This code can be removed when "generated_metrics" is removed.
        generated_metrics = self.generated_metrics
        self.generated_metrics = []  # Should never be needed again
        # For each metric_unique_id we loop through the semantic models
        # looking for the name of the "measure" which generated the metric.
        # When it's found, add it to "metrics_from_measures", with a key
        # of the semantic_model name, and a list of metrics.
        for metric_unique_id in generated_metrics:
            parts = metric_unique_id.split(".")
            # get the metric_name
            metric_name = parts[-1]
            if "semantic_models" in self.dict_from_yaml:
                for sem_model in self.dict_from_yaml["semantic_models"]:
                    if "measures" in sem_model:
                        for measure in sem_model["measures"]:
                            if measure["name"] == metric_name:
                                self.add_metrics_from_measures(sem_model["name"], metric_unique_id)
                                break

    def get_key_and_name_for_test(self, test_unique_id):
        yaml_key = None
        block_name = None
        for key in self.data_tests.keys():
            for name in self.data_tests[key]:
                for unique_id in self.data_tests[key][name]:
                    if unique_id == test_unique_id:
                        yaml_key = key
                        block_name = name
                        break
        return (yaml_key, block_name)

    def get_all_test_ids(self):
        test_ids = []
        for key in self.data_tests.keys():
            for name in self.data_tests[key]:
                test_ids.extend(self.data_tests[key][name])
        return test_ids

    def add_unrendered_config(self, unrendered_config, yaml_key, name, version=None):
        versioned_name = f"{name}_v{version}" if version is not None else name

        if yaml_key not in self.unrendered_configs:
            self.unrendered_configs[yaml_key] = {}

        if versioned_name not in self.unrendered_configs[yaml_key]:
            self.unrendered_configs[yaml_key][versioned_name] = unrendered_config

    def get_unrendered_config(self, yaml_key, name, version=None) -> Optional[Dict[str, Any]]:
        versioned_name = f"{name}_v{version}" if version is not None else name

        if yaml_key not in self.unrendered_configs:
            return None
        if versioned_name not in self.unrendered_configs[yaml_key]:
            return None

        return self.unrendered_configs[yaml_key][versioned_name]

    def delete_from_unrendered_configs(self, yaml_key, name):
        # We delete all unrendered_configs for this yaml_key/name because the
        # entry has been scheduled for reparsing.
        if self.get_unrendered_config(yaml_key, name):
            del self.unrendered_configs[yaml_key][name]
            # Delete all versioned keys associated with name
            version_names_to_delete = []
            for potential_version_name in self.unrendered_configs[yaml_key]:
                if potential_version_name.startswith(f"{name}_v"):
                    version_names_to_delete.append(potential_version_name)
            for version_name in version_names_to_delete:
                del self.unrendered_configs[yaml_key][version_name]

            if not self.unrendered_configs[yaml_key]:
                del self.unrendered_configs[yaml_key]

    def add_vars(self, vars: Dict[str, Any], yaml_key: str, name: str) -> None:
        if yaml_key not in self.vars:
            self.vars[yaml_key] = {}

        if name not in self.vars[yaml_key]:
            self.vars[yaml_key][name] = vars

    def get_vars(self, yaml_key: str, name: str) -> Dict[str, Any]:
        if yaml_key not in self.vars:
            return {}

        if name not in self.vars[yaml_key]:
            return {}

        return self.vars[yaml_key][name]

    def add_env_var(self, var, yaml_key, name):
        if yaml_key not in self.env_vars:
            self.env_vars[yaml_key] = {}
        if name not in self.env_vars[yaml_key]:
            self.env_vars[yaml_key][name] = []
        if var not in self.env_vars[yaml_key][name]:
            self.env_vars[yaml_key][name].append(var)

    def delete_from_env_vars(self, yaml_key, name):
        # We delete all vars for this yaml_key/name because the
        # entry has been scheduled for reparsing.
        if yaml_key in self.env_vars and name in self.env_vars[yaml_key]:
            del self.env_vars[yaml_key][name]
            if not self.env_vars[yaml_key]:
                del self.env_vars[yaml_key]

    def add_unrendered_database(self, yaml_key: str, name: str, unrendered_database: str) -> None:
        if yaml_key not in self.unrendered_databases:
            self.unrendered_databases[yaml_key] = {}

        self.unrendered_databases[yaml_key][name] = unrendered_database

    def get_unrendered_database(self, yaml_key: str, name: str) -> Optional[str]:
        if yaml_key not in self.unrendered_databases:
            return None

        return self.unrendered_databases[yaml_key].get(name)

    def add_unrendered_schema(self, yaml_key: str, name: str, unrendered_schema: str) -> None:
        if yaml_key not in self.unrendered_schemas:
            self.unrendered_schemas[yaml_key] = {}

        self.unrendered_schemas[yaml_key][name] = unrendered_schema

    def get_unrendered_schema(self, yaml_key: str, name: str) -> Optional[str]:
        if yaml_key not in self.unrendered_schemas:
            return None

        return self.unrendered_schemas[yaml_key].get(name)


@dataclass
class FixtureSourceFile(BaseSourceFile):
    fixture: Optional[str] = None
    unit_tests: List[str] = field(default_factory=list)

    def add_unit_test(self, value):
        if value not in self.unit_tests:
            self.unit_tests.append(value)


AnySourceFile = Union[SchemaSourceFile, SourceFile, FixtureSourceFile]<|MERGE_RESOLUTION|>--- conflicted
+++ resolved
@@ -214,12 +214,9 @@
     sop: List[SourceKey] = field(default_factory=list)
     env_vars: Dict[str, Any] = field(default_factory=dict)
     unrendered_configs: Dict[str, Any] = field(default_factory=dict)
-<<<<<<< HEAD
-    vars: Dict[str, Any] = field(default_factory=dict)
-=======
     unrendered_databases: Dict[str, Any] = field(default_factory=dict)
     unrendered_schemas: Dict[str, Any] = field(default_factory=dict)
->>>>>>> 84230ce3
+    vars: Dict[str, Any] = field(default_factory=dict)
     pp_dict: Optional[Dict[str, Any]] = None
     pp_test_index: Optional[Dict[str, Any]] = None
 
