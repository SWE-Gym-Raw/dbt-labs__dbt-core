--- conflicted
+++ resolved
@@ -28,19 +28,6 @@
 from dbt.contracts.graph.nodes import GenericTestNode
 
 from dbt.exceptions import (
-<<<<<<< HEAD
-    CaughtMacroException,
-    CaughtMacroExceptionWithNode,
-    CompilationException,
-    InternalException,
-    InvalidMaterializationArg,
-    JinjaRenderingException,
-    MacroReturn,
-    MaterializtionMacroNotUsed,
-    NoSupportedLanguagesFound,
-    UndefinedCompilation,
-    UndefinedMacroException,
-=======
     CaughtMacroError,
     CaughtMacroErrorWithNodeError,
     CompilationError,
@@ -52,7 +39,6 @@
     NoSupportedLanguagesFoundError,
     UndefinedCompilationError,
     UndefinedMacroError,
->>>>>>> 3aeab737
 )
 from dbt import flags
 from dbt.node_types import ModelLanguage
@@ -255,11 +241,7 @@
         try:
             yield
         except (TypeError, jinja2.exceptions.TemplateRuntimeError) as e:
-<<<<<<< HEAD
-            raise CaughtMacroException(e)
-=======
             raise CaughtMacroError(e)
->>>>>>> 3aeab737
 
     def call_macro(self, *args, **kwargs):
         # called from __call__ methods
@@ -318,13 +300,8 @@
         try:
             yield
         except (TypeError, jinja2.exceptions.TemplateRuntimeError) as e:
-<<<<<<< HEAD
-            raise CaughtMacroExceptionWithNode(exc=e, node=self.macro)
-        except CompilationException as e:
-=======
             raise CaughtMacroErrorWithNodeError(exc=e, node=self.macro)
         except CompilationError as e:
->>>>>>> 3aeab737
             e.stack.append(self.macro)
             raise e
 
@@ -403,11 +380,7 @@
                 node.defaults.append(languages)
 
             else:
-<<<<<<< HEAD
-                raise InvalidMaterializationArg(materialization_name, target.name)
-=======
                 raise MaterializationArgError(materialization_name, target.name)
->>>>>>> 3aeab737
 
         if SUPPORTED_LANG_ARG not in node.args:
             node.args.append(SUPPORTED_LANG_ARG)
@@ -482,11 +455,7 @@
             return self
 
         def __reduce__(self):
-<<<<<<< HEAD
-            raise UndefinedCompilation(name=self.name, node=node)
-=======
             raise UndefinedCompilationError(name=self.name, node=node)
->>>>>>> 3aeab737
 
     return Undefined
 
@@ -686,21 +655,13 @@
 
 def get_supported_languages(node: jinja2.nodes.Macro) -> List[ModelLanguage]:
     if "materialization" not in node.name:
-<<<<<<< HEAD
-        raise MaterializtionMacroNotUsed(node=node)
-=======
         raise MaterializtionMacroNotUsedError(node=node)
->>>>>>> 3aeab737
 
     no_kwargs = not node.defaults
     no_langs_found = SUPPORTED_LANG_ARG not in node.args
 
     if no_kwargs or no_langs_found:
-<<<<<<< HEAD
-        raise NoSupportedLanguagesFound(node=node)
-=======
         raise NoSupportedLanguagesFoundError(node=node)
->>>>>>> 3aeab737
 
     lang_idx = node.args.index(SUPPORTED_LANG_ARG)
     # indexing defaults from the end
