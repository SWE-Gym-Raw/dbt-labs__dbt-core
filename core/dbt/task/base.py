import os
import threading
import time
import traceback
from abc import ABCMeta, abstractmethod
from contextlib import nullcontext
from datetime import datetime
from pathlib import Path
from typing import Any, Dict, List, Optional, Type, Union

from dbt.compilation import Compiler
import dbt_common.exceptions.base
import dbt.exceptions
from dbt import tracking
from dbt.config import RuntimeConfig, Project
from dbt.config.profile import read_profile
from dbt.constants import DBT_PROJECT_FILE_NAME
from dbt.contracts.graph.manifest import Manifest
<<<<<<< HEAD
from dbt.contracts.results import (
    NodeStatus,
    RunResult,
    collect_timing_info,
    RunStatus,
    RunningStatus,
    TimingInfo,
)
from dbt_common.events.contextvars import get_node_info
from dbt_common.events.functions import fire_event
=======
from dbt.artifacts.results import TimingInfo, collect_timing_info
from dbt.artifacts.results import NodeStatus, RunningStatus, RunStatus
from dbt.artifacts.run import RunResult
from dbt.common.events.contextvars import get_node_info
from dbt.common.events.functions import fire_event
>>>>>>> cff0b65b
from dbt.events.types import (
    SkippingDetails,
    NodeCompiling,
    NodeExecuting,
    CatchableExceptionOnRun,
    InternalErrorOnRun,
    GenericExceptionOnRun,
    NodeConnectionReleaseError,
    LogDebugStackTrace,
    LogSkipBecauseError,
)
from dbt_common.exceptions import (
    DbtRuntimeError,
    DbtInternalError,
    CompilationError,
    NotImplementedError,
)
from dbt.events.types import (
    LogDbtProjectError,
    LogDbtProfileError,
)
from dbt.flags import get_flags
from dbt.graph import Graph
from dbt.task.printer import print_run_result_error


class NoneConfig:
    @classmethod
    def from_args(cls, args):
        return None


def read_profiles(profiles_dir=None):
    """This is only used for some error handling"""
    if profiles_dir is None:
        profiles_dir = get_flags().PROFILES_DIR

    raw_profiles = read_profile(profiles_dir)

    if raw_profiles is None:
        profiles = {}
    else:
        profiles = {k: v for (k, v) in raw_profiles.items() if k != "config"}

    return profiles


class BaseTask(metaclass=ABCMeta):
    ConfigType: Union[Type[NoneConfig], Type[Project]] = NoneConfig

    def __init__(self, args, config, project=None) -> None:
        self.args = args
        self.config = config
        self.project = config if isinstance(config, Project) else project

    @classmethod
    def from_args(cls, args, *pargs, **kwargs):
        try:
            # This is usually RuntimeConfig
            config = cls.ConfigType.from_args(args)
        except dbt.exceptions.DbtProjectError as exc:
            fire_event(LogDbtProjectError(exc=str(exc)))

            tracking.track_invalid_invocation(args=args, result_type=exc.result_type)
            raise dbt_common.exceptions.DbtRuntimeError("Could not run dbt") from exc
        except dbt.exceptions.DbtProfileError as exc:
            all_profile_names = list(read_profiles(get_flags().PROFILES_DIR).keys())
            fire_event(LogDbtProfileError(exc=str(exc), profiles=all_profile_names))
            tracking.track_invalid_invocation(args=args, result_type=exc.result_type)
            raise dbt_common.exceptions.DbtRuntimeError("Could not run dbt") from exc
        return cls(args, config, *pargs, **kwargs)

    @abstractmethod
    def run(self):
        raise dbt_common.exceptions.base.NotImplementedError("Not Implemented")

    def interpret_results(self, results):
        return True


def get_nearest_project_dir(project_dir: Optional[str]) -> Path:
    # If the user provides an explicit project directory, use that
    # but don't look at parent directories.
    if project_dir:
        cur_dir = Path(project_dir)
        project_file = Path(project_dir) / DBT_PROJECT_FILE_NAME
        if project_file.is_file():
            return cur_dir
        else:
            raise dbt_common.exceptions.DbtRuntimeError(
                "fatal: Invalid --project-dir flag. Not a dbt project. "
                "Missing dbt_project.yml file"
            )

    cur_dir = Path.cwd()
    project_file = cur_dir / DBT_PROJECT_FILE_NAME
    if project_file.is_file():
        return cur_dir
    else:
        raise dbt_common.exceptions.DbtRuntimeError(
            "fatal: Not a dbt project (or any of the parent directories). "
            "Missing dbt_project.yml file"
        )


def move_to_nearest_project_dir(project_dir: Optional[str]) -> Path:
    nearest_project_dir = get_nearest_project_dir(project_dir)
    os.chdir(nearest_project_dir)
    return nearest_project_dir


# TODO: look into deprecating this class in favor of several small functions that
# produce the same behavior. currently this class only contains manifest compilation,
# holding a manifest, and moving direcories.
class ConfiguredTask(BaseTask):
    ConfigType = RuntimeConfig

    def __init__(self, args, config, manifest: Optional[Manifest] = None) -> None:
        super().__init__(args, config)
        self.graph: Optional[Graph] = None
        self.manifest = manifest
        self.compiler = Compiler(self.config)

    def compile_manifest(self):
        if self.manifest is None:
            raise DbtInternalError("compile_manifest called before manifest was loaded")

        start_compile_manifest = time.perf_counter()

        self.graph = self.compiler.compile(self.manifest)

        compile_time = time.perf_counter() - start_compile_manifest
        if dbt.tracking.active_user is not None:
            dbt.tracking.track_runnable_timing({"graph_compilation_elapsed": compile_time})

    @classmethod
    def from_args(cls, args, *pargs, **kwargs):
        move_to_nearest_project_dir(args.project_dir)
        return super().from_args(args, *pargs, **kwargs)


class ExecutionContext:
    """During execution and error handling, dbt makes use of mutable state:
    timing information and the newest (compiled vs executed) form of the node.
    """

    def __init__(self, node) -> None:
        self.timing: List[TimingInfo] = []
        self.node = node


class BaseRunner(metaclass=ABCMeta):
    def __init__(self, config, adapter, node, node_index, num_nodes) -> None:
        self.config = config
        self.compiler = Compiler(config)
        self.adapter = adapter
        self.node = node
        self.node_index = node_index
        self.num_nodes = num_nodes

        self.skip = False
        self.skip_cause: Optional[RunResult] = None

        self.run_ephemeral_models = False

    @abstractmethod
    def compile(self, manifest: Manifest) -> Any:
        pass

    def get_result_status(self, result) -> Dict[str, str]:
        if result.status == NodeStatus.Error:
            return {"node_status": "error", "node_error": str(result.message)}
        elif result.status == NodeStatus.Skipped:
            return {"node_status": "skipped"}
        elif result.status == NodeStatus.Fail:
            return {"node_status": "failed"}
        elif result.status == NodeStatus.Warn:
            return {"node_status": "warn"}
        else:
            return {"node_status": "passed"}

    def run_with_hooks(self, manifest):
        if self.skip:
            return self.on_skip()

        # no before/after printing for ephemeral mdoels
        if not self.node.is_ephemeral_model:
            self.before_execute()

        result = self.safe_run(manifest)
        self.node.update_event_status(
            node_status=result.status, finished_at=datetime.utcnow().isoformat()
        )

        if not self.node.is_ephemeral_model:
            self.after_execute(result)

        return result

    def _build_run_result(
        self,
        node,
        start_time,
        status,
        timing_info,
        message,
        agate_table=None,
        adapter_response=None,
        failures=None,
    ):
        execution_time = time.time() - start_time
        thread_id = threading.current_thread().name
        if adapter_response is None:
            adapter_response = {}
        return RunResult(
            status=status,
            thread_id=thread_id,
            execution_time=execution_time,
            timing=timing_info,
            message=message,
            node=node,
            agate_table=agate_table,
            adapter_response=adapter_response,
            failures=failures,
        )

    def error_result(self, node, message, start_time, timing_info):
        return self._build_run_result(
            node=node,
            start_time=start_time,
            status=RunStatus.Error,
            timing_info=timing_info,
            message=message,
        )

    def ephemeral_result(self, node, start_time, timing_info):
        return self._build_run_result(
            node=node,
            start_time=start_time,
            status=RunStatus.Success,
            timing_info=timing_info,
            message=None,
        )

    def from_run_result(self, result, start_time, timing_info):
        return self._build_run_result(
            node=result.node,
            start_time=start_time,
            status=result.status,
            timing_info=timing_info,
            message=result.message,
            agate_table=result.agate_table,
            adapter_response=result.adapter_response,
            failures=result.failures,
        )

    def compile_and_execute(self, manifest, ctx):
        result = None
        with self.adapter.connection_named(
            self.node.unique_id, self.node
        ) if get_flags().INTROSPECT else nullcontext():
            ctx.node.update_event_status(node_status=RunningStatus.Compiling)
            fire_event(
                NodeCompiling(
                    node_info=ctx.node.node_info,
                )
            )
            with collect_timing_info("compile", ctx.timing.append):
                # if we fail here, we still have a compiled node to return
                # this has the benefit of showing a build path for the errant
                # model
                ctx.node = self.compile(manifest)

            # for ephemeral nodes, we only want to compile, not run
            if not ctx.node.is_ephemeral_model or self.run_ephemeral_models:
                ctx.node.update_event_status(node_status=RunningStatus.Executing)
                fire_event(
                    NodeExecuting(
                        node_info=ctx.node.node_info,
                    )
                )
                with collect_timing_info("execute", ctx.timing.append):
                    result = self.run(ctx.node, manifest)
                    ctx.node = result.node

        return result

    def _handle_catchable_exception(self, e, ctx):
        if e.node is None:
            e.add_node(ctx.node)

        fire_event(
            CatchableExceptionOnRun(
                exc=str(e), exc_info=traceback.format_exc(), node_info=get_node_info()
            )
        )
        return str(e)

    def _handle_internal_exception(self, e, ctx):
        fire_event(InternalErrorOnRun(build_path=self.node.build_path, exc=str(e)))
        return str(e)

    def _handle_generic_exception(self, e, ctx):
        fire_event(
            GenericExceptionOnRun(
                build_path=self.node.build_path,
                unique_id=self.node.unique_id,
                exc=str(e),
            )
        )
        fire_event(LogDebugStackTrace(exc_info=traceback.format_exc()))

        return str(e)

    def handle_exception(self, e, ctx):
        catchable_errors = (CompilationError, DbtRuntimeError)
        if isinstance(e, catchable_errors):
            error = self._handle_catchable_exception(e, ctx)
        elif isinstance(e, DbtInternalError):
            error = self._handle_internal_exception(e, ctx)
        else:
            error = self._handle_generic_exception(e, ctx)
        return error

    def safe_run(self, manifest):
        started = time.time()
        ctx = ExecutionContext(self.node)
        error = None
        result = None

        try:
            result = self.compile_and_execute(manifest, ctx)
        except Exception as e:
            error = self.handle_exception(e, ctx)
        finally:
            exc_str = self._safe_release_connection()

            # if releasing failed and the result doesn't have an error yet, set
            # an error
            if (
                exc_str is not None
                and result is not None
                and result.status != NodeStatus.Error
                and error is None
            ):
                error = exc_str

        if error is not None:
            result = self.error_result(ctx.node, error, started, ctx.timing)
        elif result is not None:
            result = self.from_run_result(result, started, ctx.timing)
        else:
            result = self.ephemeral_result(ctx.node, started, ctx.timing)
        return result

    def _safe_release_connection(self):
        """Try to release a connection. If an exception is hit, log and return
        the error string.
        """
        try:
            self.adapter.release_connection()
        except Exception as exc:
            fire_event(
                NodeConnectionReleaseError(
                    node_name=self.node.name, exc=str(exc), exc_info=traceback.format_exc()
                )
            )
            return str(exc)

        return None

    def before_execute(self):
        raise NotImplementedError()

    def execute(self, compiled_node, manifest):
        raise NotImplementedError()

    def run(self, compiled_node, manifest):
        return self.execute(compiled_node, manifest)

    def after_execute(self, result):
        raise NotImplementedError()

    def _skip_caused_by_ephemeral_failure(self):
        if self.skip_cause is None or self.skip_cause.node is None:
            return False
        return self.skip_cause.node.is_ephemeral_model

    def on_skip(self):
        schema_name = self.node.schema
        node_name = self.node.name

        error_message = None
        if not self.node.is_ephemeral_model:
            # if this model was skipped due to an upstream ephemeral model
            # failure, print a special 'error skip' message.
            if self._skip_caused_by_ephemeral_failure():
                fire_event(
                    LogSkipBecauseError(
                        schema=schema_name,
                        relation=node_name,
                        index=self.node_index,
                        total=self.num_nodes,
                    )
                )
                print_run_result_error(result=self.skip_cause, newline=False)
                if self.skip_cause is None:  # mypy appeasement
                    raise DbtInternalError(
                        "Skip cause not set but skip was somehow caused by an ephemeral failure"
                    )
                # set an error so dbt will exit with an error code
                error_message = (
                    "Compilation Error in {}, caused by compilation error "
                    "in referenced ephemeral model {}".format(
                        self.node.unique_id, self.skip_cause.node.unique_id
                    )
                )
            else:
                # 'skipped' nodes should not have a value for 'node_finished_at'
                # they do have 'node_started_at', which is set in GraphRunnableTask.call_runner
                self.node.update_event_status(node_status=RunStatus.Skipped)
                fire_event(
                    SkippingDetails(
                        resource_type=self.node.resource_type,
                        schema=schema_name,
                        node_name=node_name,
                        index=self.node_index,
                        total=self.num_nodes,
                        node_info=self.node.node_info,
                    )
                )

        node_result = RunResult.from_node(self.node, RunStatus.Skipped, error_message)
        return node_result

    def do_skip(self, cause=None):
        self.skip = True
        self.skip_cause = cause<|MERGE_RESOLUTION|>--- conflicted
+++ resolved
@@ -16,24 +16,11 @@
 from dbt.config.profile import read_profile
 from dbt.constants import DBT_PROJECT_FILE_NAME
 from dbt.contracts.graph.manifest import Manifest
-<<<<<<< HEAD
-from dbt.contracts.results import (
-    NodeStatus,
-    RunResult,
-    collect_timing_info,
-    RunStatus,
-    RunningStatus,
-    TimingInfo,
-)
-from dbt_common.events.contextvars import get_node_info
-from dbt_common.events.functions import fire_event
-=======
 from dbt.artifacts.results import TimingInfo, collect_timing_info
 from dbt.artifacts.results import NodeStatus, RunningStatus, RunStatus
 from dbt.artifacts.run import RunResult
-from dbt.common.events.contextvars import get_node_info
-from dbt.common.events.functions import fire_event
->>>>>>> cff0b65b
+from dbt_common.events.contextvars import get_node_info
+from dbt_common.events.functions import fire_event
 from dbt.events.types import (
     SkippingDetails,
     NodeCompiling,
