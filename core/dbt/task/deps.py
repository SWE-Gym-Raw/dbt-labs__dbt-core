<<<<<<< HEAD
from typing import Optional
=======
from typing import Any, Optional
>>>>>>> 57aef33f

import dbt.utils
import dbt.deprecations
import dbt.exceptions

from dbt.config.renderer import DbtProjectYamlRenderer
from dbt.deps.base import downloads_directory
from dbt.deps.resolver import resolve_packages
from dbt.deps.registry import RegistryPinnedPackage

from dbt.events.proto_types import ListOfStrings
from dbt.events.functions import fire_event
from dbt.events.types import (
    DepsNoPackagesFound,
    DepsStartPackageInstall,
    DepsUpdateAvailable,
    DepsUpToDate,
    DepsInstallInfo,
    DepsListSubdirectory,
    DepsNotifyUpdatesAvailable,
    Formatting,
)
from dbt.clients import system

from dbt.task.base import BaseTask, move_to_nearest_project_dir

from dbt.config import Project


class DepsTask(BaseTask):
    def __init__(self, args: Any, project: Project):
        move_to_nearest_project_dir(project.project_root)
        super().__init__(args=args, config=None, project=project)
        self.cli_vars = args.vars

    def track_package_install(
        self, package_name: str, source_type: str, version: Optional[str]
    ) -> None:
        # Hub packages do not need to be hashed, as they are public
        if source_type == "local":
            package_name = dbt.utils.md5(package_name)
            version = "local"
        elif source_type == "tarball":
            package_name = dbt.utils.md5(package_name)
            version = "tarball"
        elif source_type != "hub":
            package_name = dbt.utils.md5(package_name)
            version = dbt.utils.md5(version)

        dbt.tracking.track_package_install(
            "deps",
            self.project.hashed_name(),
            {"name": package_name, "source": source_type, "version": version},
        )

    def run(self) -> None:
<<<<<<< HEAD
        system.make_directory(self.config.packages_install_path)
        packages = self.config.packages.packages
=======
        system.make_directory(self.project.packages_install_path)
        packages = self.project.packages.packages
>>>>>>> 57aef33f
        if not packages:
            fire_event(DepsNoPackagesFound())
            return

        with downloads_directory():
            final_deps = resolve_packages(packages, self.project, self.cli_vars)

            renderer = DbtProjectYamlRenderer(None, self.cli_vars)

            packages_to_upgrade = []
            for package in final_deps:
                package_name = package.name
                source_type = package.source_type()
                version = package.get_version()

                fire_event(DepsStartPackageInstall(package_name=package_name))
                package.install(self.project, renderer)
                fire_event(DepsInstallInfo(version_name=package.nice_version_name()))
                if isinstance(package, RegistryPinnedPackage):
                    version_latest = package.get_version_latest()
                    if version_latest != version:
                        packages_to_upgrade.append(package_name)
                        fire_event(DepsUpdateAvailable(version_latest=version_latest))
                    else:
                        fire_event(DepsUpToDate())
                if package.get_subdirectory():
                    fire_event(DepsListSubdirectory(subdirectory=package.get_subdirectory()))

                self.track_package_install(
                    package_name=package_name, source_type=source_type, version=version
                )
            if packages_to_upgrade:
                fire_event(Formatting(""))
<<<<<<< HEAD
                fire_event(DepsNotifyUpdatesAvailable(packages=ListOfStrings(packages_to_upgrade)))

    @classmethod
    def from_args(cls, args):
        # deps needs to move to the project directory, as it does put files
        # into the modules directory
        move_to_nearest_project_dir(args)
        return super().from_args(args)
=======
                fire_event(DepsNotifyUpdatesAvailable(packages=ListOfStrings(packages_to_upgrade)))
>>>>>>> 57aef33f
<|MERGE_RESOLUTION|>--- conflicted
+++ resolved
@@ -1,8 +1,4 @@
-<<<<<<< HEAD
-from typing import Optional
-=======
 from typing import Any, Optional
->>>>>>> 57aef33f
 
 import dbt.utils
 import dbt.deprecations
@@ -59,13 +55,8 @@
         )
 
     def run(self) -> None:
-<<<<<<< HEAD
-        system.make_directory(self.config.packages_install_path)
-        packages = self.config.packages.packages
-=======
         system.make_directory(self.project.packages_install_path)
         packages = self.project.packages.packages
->>>>>>> 57aef33f
         if not packages:
             fire_event(DepsNoPackagesFound())
             return
@@ -99,15 +90,4 @@
                 )
             if packages_to_upgrade:
                 fire_event(Formatting(""))
-<<<<<<< HEAD
-                fire_event(DepsNotifyUpdatesAvailable(packages=ListOfStrings(packages_to_upgrade)))
-
-    @classmethod
-    def from_args(cls, args):
-        # deps needs to move to the project directory, as it does put files
-        # into the modules directory
-        move_to_nearest_project_dir(args)
-        return super().from_args(args)
-=======
-                fire_event(DepsNotifyUpdatesAvailable(packages=ListOfStrings(packages_to_upgrade)))
->>>>>>> 57aef33f
+                fire_event(DepsNotifyUpdatesAvailable(packages=ListOfStrings(packages_to_upgrade)))