--- conflicted
+++ resolved
@@ -298,13 +298,8 @@
                 )
                 snapshot_node = parser._create_parsetime_node(
                     block,
-<<<<<<< HEAD
-                    self.get_compiled_path(block),
-                    parser.initial_config_builder(fqn),
-=======
                     compiled_path,
                     parser.initial_config(fqn),
->>>>>>> 97ffc374
                     fqn,
                     snapshot["name"],
                 )
