import itertools
from pathlib import Path
from typing import Iterable, Dict, Optional, Set, Any, List

from dbt.adapters.capability import Capability
from dbt.adapters.factory import get_adapter
from dbt.config import RuntimeConfig
from dbt.context.context_config import (
    BaseContextConfigGenerator,
    ContextConfigGenerator,
    UnrenderedConfigGenerator,
)
from dbt.contracts.graph.manifest import Manifest, SourceKey
from dbt.contracts.graph.model_config import SourceConfig
from dbt.contracts.graph.nodes import (
    UnpatchedSourceDefinition,
    SourceDefinition,
    GenericTestNode,
)
from dbt.contracts.graph.unparsed import (
    UnparsedSourceDefinition,
    SourcePatch,
    SourceTablePatch,
    UnparsedSourceTableDefinition,
    FreshnessThreshold,
    UnparsedColumn,
    Time,
)
<<<<<<< HEAD

from dbt.events.functions import warn_or_error, fire_event
from dbt.events.types import UnusedTables, FreshnessConfigProblem
=======
from dbt.common.events.functions import warn_or_error
from dbt.common.events.types import UnusedTables
>>>>>>> 29f734df
from dbt.exceptions import DbtInternalError
from dbt.node_types import NodeType

from dbt.parser.common import ParserRef
from dbt.parser.schema_generic_tests import SchemaGenericTestParser


# An UnparsedSourceDefinition is taken directly from the yaml
# file. It can affect multiple tables, all of which will eventually
# have their own source node. An UnparsedSourceDefinition will
# generate multiple UnpatchedSourceDefinition nodes (one per
# table) in the SourceParser.add_source_definitions. The
# SourcePatcher takes an UnparsedSourceDefinition and the
# SourcePatch and produces a SourceDefinition. Each
# SourcePatch can be applied to multiple UnpatchedSourceDefinitions.
class SourcePatcher:
    def __init__(
        self,
        root_project: RuntimeConfig,
        manifest: Manifest,
    ) -> None:
        self.root_project = root_project
        self.manifest = manifest
        self.generic_test_parsers: Dict[str, SchemaGenericTestParser] = {}
        self.patches_used: Dict[SourceKey, Set[str]] = {}
        self.sources: Dict[str, SourceDefinition] = {}

    # This method calls the 'parse_source' method which takes
    # the UnpatchedSourceDefinitions in the manifest and combines them
    # with SourcePatches to produce SourceDefinitions.
    def construct_sources(self) -> None:
        for unique_id, unpatched in self.manifest.sources.items():
            schema_file = self.manifest.files[unpatched.file_id]
            if isinstance(unpatched, SourceDefinition):
                # In partial parsing, there will be SourceDefinitions
                # which must be retained.
                self.sources[unpatched.unique_id] = unpatched
                continue
            # returns None if there is no patch
            patch = self.get_patch_for(unpatched)

            # returns unpatched if there is no patch
            patched = self.patch_source(unpatched, patch)

            # now use the patched UnpatchedSourceDefinition to extract test data.
            for test in self.get_source_tests(patched):
                if test.config.enabled:
                    self.manifest.add_node_nofile(test)
                else:
                    self.manifest.add_disabled_nofile(test)
                # save the test unique_id in the schema_file, so we can
                # process in partial parsing
                test_from = {"key": "sources", "name": patched.source.name}
                schema_file.add_test(test.unique_id, test_from)

            # Convert UnpatchedSourceDefinition to a SourceDefinition
            parsed = self.parse_source(patched)
            if parsed.config.enabled:
                self.sources[unique_id] = parsed
            else:
                self.manifest.add_disabled_nofile(parsed)

        self.warn_unused()

    def patch_source(
        self,
        unpatched: UnpatchedSourceDefinition,
        patch: Optional[SourcePatch],
    ) -> UnpatchedSourceDefinition:

        # This skips patching if no patch exists because of the
        # performance overhead of converting to and from dicts
        if patch is None:
            return unpatched

        source_dct = unpatched.source.to_dict(omit_none=True)
        table_dct = unpatched.table.to_dict(omit_none=True)
        patch_path: Optional[Path] = None

        source_table_patch: Optional[SourceTablePatch] = None

        if patch is not None:
            source_table_patch = patch.get_table_named(unpatched.table.name)
            source_dct.update(patch.to_patch_dict())
            patch_path = patch.path

        if source_table_patch is not None:
            table_dct.update(source_table_patch.to_patch_dict())

        source = UnparsedSourceDefinition.from_dict(source_dct)
        table = UnparsedSourceTableDefinition.from_dict(table_dct)
        return unpatched.replace(source=source, table=table, patch_path=patch_path)

    # This converts an UnpatchedSourceDefinition to a SourceDefinition
    def parse_source(self, target: UnpatchedSourceDefinition) -> SourceDefinition:
        source = target.source
        table = target.table
        refs = ParserRef.from_target(table)
        unique_id = target.unique_id
        description = table.description or ""
        meta = table.meta or {}
        source_description = source.description or ""
        loaded_at_field = table.loaded_at_field or source.loaded_at_field

        freshness = merge_freshness(source.freshness, table.freshness)
        quoting = source.quoting.merged(table.quoting)
        # path = block.path.original_file_path
        source_meta = source.meta or {}

        # make sure we don't do duplicate tags from source + table
        tags = sorted(set(itertools.chain(source.tags, table.tags)))

        config = self._generate_source_config(
            target=target,
            rendered=True,
        )

        config = config.finalize_and_validate()

        unrendered_config = self._generate_source_config(
            target=target,
            rendered=False,
        )

        if not isinstance(config, SourceConfig):
            raise DbtInternalError(
                f"Calculated a {type(config)} for a source, but expected a SourceConfig"
            )

        default_database = self.root_project.credentials.database

        parsed_source = SourceDefinition(
            package_name=target.package_name,
            database=(source.database or default_database),
            schema=(source.schema or source.name),
            identifier=(table.identifier or table.name),
            path=target.path,
            original_file_path=target.original_file_path,
            columns=refs.column_info,
            unique_id=unique_id,
            name=table.name,
            description=description,
            external=table.external,
            source_name=source.name,
            source_description=source_description,
            source_meta=source_meta,
            meta=meta,
            loader=source.loader,
            loaded_at_field=loaded_at_field,
            freshness=freshness,
            quoting=quoting,
            resource_type=NodeType.Source,
            fqn=target.fqn,
            tags=tags,
            config=config,
            unrendered_config=unrendered_config,
        )

        if (
            parsed_source.freshness
            and not parsed_source.loaded_at_field
            and not get_adapter(self.root_project).supports(Capability.TableLastModifiedMetadata)
        ):
            # Metadata-based freshness is being used by default for this node,
            # but is not available through the configured adapter, so warn the
            # user that freshness info will not be collected for this node at
            # runtime.
            fire_event(
                FreshnessConfigProblem(
                    msg=f"The configured adapter does not support metadata-based freshness. A loaded_at_field must be specified for source '{source.name}'."
                )
            )

        # relation name is added after instantiation because the adapter does
        # not provide the relation name for a UnpatchedSourceDefinition object
        parsed_source.relation_name = self._get_relation_name(parsed_source)
        return parsed_source

    # Use the SchemaGenericTestParser to parse the source tests
    def get_generic_test_parser_for(self, package_name: str) -> "SchemaGenericTestParser":
        if package_name in self.generic_test_parsers:
            generic_test_parser = self.generic_test_parsers[package_name]
        else:
            all_projects = self.root_project.load_dependencies()
            project = all_projects[package_name]
            generic_test_parser = SchemaGenericTestParser(
                project, self.manifest, self.root_project
            )
            self.generic_test_parsers[package_name] = generic_test_parser
        return generic_test_parser

    def get_source_tests(self, target: UnpatchedSourceDefinition) -> Iterable[GenericTestNode]:
        for test, column in target.get_tests():
            yield self.parse_source_test(
                target=target,
                test=test,
                column=column,
            )

    def get_patch_for(
        self,
        unpatched: UnpatchedSourceDefinition,
    ) -> Optional[SourcePatch]:
        if isinstance(unpatched, SourceDefinition):
            return None
        key = (unpatched.package_name, unpatched.source.name)
        patch: Optional[SourcePatch] = self.manifest.source_patches.get(key)
        if patch is None:
            return None
        if key not in self.patches_used:
            # mark the key as used
            self.patches_used[key] = set()
        if patch.get_table_named(unpatched.table.name) is not None:
            self.patches_used[key].add(unpatched.table.name)
        return patch

    # This calls parse_generic_test in the SchemaGenericTestParser
    def parse_source_test(
        self,
        target: UnpatchedSourceDefinition,
        test: Dict[str, Any],
        column: Optional[UnparsedColumn],
    ) -> GenericTestNode:
        column_name: Optional[str]
        if column is None:
            column_name = None
        else:
            column_name = column.name
            should_quote = column.quote or (column.quote is None and target.quote_columns)
            if should_quote:
                column_name = get_adapter(self.root_project).quote(column_name)

        tags_sources = [target.source.tags, target.table.tags]
        if column is not None:
            tags_sources.append(column.tags)
        tags = list(itertools.chain.from_iterable(tags_sources))

        generic_test_parser = self.get_generic_test_parser_for(target.package_name)
        node = generic_test_parser.parse_generic_test(
            target=target,
            test=test,
            tags=tags,
            column_name=column_name,
            schema_file_id=target.file_id,
            version=None,
        )
        return node

    def _generate_source_config(self, target: UnpatchedSourceDefinition, rendered: bool):
        generator: BaseContextConfigGenerator
        if rendered:
            generator = ContextConfigGenerator(self.root_project)
        else:
            generator = UnrenderedConfigGenerator(self.root_project)

        # configs with precendence set
        precedence_configs = dict()
        # first apply source configs
        precedence_configs.update(target.source.config)
        # then overrite anything that is defined on source tables
        # this is not quite complex enough for configs that can be set as top-level node keys, but
        # it works while source configs can only include `enabled`.
        precedence_configs.update(target.table.config)

        return generator.calculate_node_config(
            config_call_dict={},
            fqn=target.fqn,
            resource_type=NodeType.Source,
            project_name=target.package_name,
            base=False,
            patch_config_dict=precedence_configs,
        )

    def _get_relation_name(self, node: SourceDefinition):
        adapter = get_adapter(self.root_project)
        relation_cls = adapter.Relation
        return str(relation_cls.create_from(self.root_project, node))

    def warn_unused(self) -> None:
        unused_tables: Dict[SourceKey, Optional[Set[str]]] = {}
        for patch in self.manifest.source_patches.values():
            key = (patch.overrides, patch.name)
            if key not in self.patches_used:
                unused_tables[key] = None
            elif patch.tables is not None:
                table_patches = {t.name for t in patch.tables}
                unused = table_patches - self.patches_used[key]
                # don't add unused tables, the
                if unused:
                    # because patches are required to be unique, we can safely
                    # write without looking
                    unused_tables[key] = unused

        if unused_tables:
            unused_tables_formatted = self.get_unused_msg(unused_tables)
            warn_or_error(UnusedTables(unused_tables=unused_tables_formatted))

        self.manifest.source_patches = {}

    def get_unused_msg(
        self,
        unused_tables: Dict[SourceKey, Optional[Set[str]]],
    ) -> List:
        unused_tables_formatted = []
        for key, table_names in unused_tables.items():
            patch = self.manifest.source_patches[key]
            patch_name = f"{patch.overrides}.{patch.name}"
            if table_names is None:
                unused_tables_formatted.append(f"  - Source {patch_name} (in {patch.path})")
            else:
                for table_name in sorted(table_names):
                    unused_tables_formatted.append(
                        f"  - Source table {patch_name}.{table_name} " f"(in {patch.path})"
                    )
        return unused_tables_formatted


def merge_freshness_time_thresholds(
    base: Optional[Time], update: Optional[Time]
) -> Optional[Time]:
    if base and update:
        return base.merged(update)
    elif update is None:
        return None
    else:
        return update or base


def merge_freshness(
    base: Optional[FreshnessThreshold], update: Optional[FreshnessThreshold]
) -> Optional[FreshnessThreshold]:
    if base is not None and update is not None:
        merged_freshness = base.merged(update)
        # merge one level deeper the error_after and warn_after thresholds
        merged_error_after = merge_freshness_time_thresholds(base.error_after, update.error_after)
        merged_warn_after = merge_freshness_time_thresholds(base.warn_after, update.warn_after)

        merged_freshness.error_after = merged_error_after
        merged_freshness.warn_after = merged_warn_after
        return merged_freshness
    elif base is None and update is not None:
        return update
    else:
        return None<|MERGE_RESOLUTION|>--- conflicted
+++ resolved
@@ -1,8 +1,6 @@
 import itertools
 from pathlib import Path
 from typing import Iterable, Dict, Optional, Set, Any, List
-
-from dbt.adapters.capability import Capability
 from dbt.adapters.factory import get_adapter
 from dbt.config import RuntimeConfig
 from dbt.context.context_config import (
@@ -26,14 +24,8 @@
     UnparsedColumn,
     Time,
 )
-<<<<<<< HEAD
-
-from dbt.events.functions import warn_or_error, fire_event
-from dbt.events.types import UnusedTables, FreshnessConfigProblem
-=======
 from dbt.common.events.functions import warn_or_error
 from dbt.common.events.types import UnusedTables
->>>>>>> 29f734df
 from dbt.exceptions import DbtInternalError
 from dbt.node_types import NodeType
 
@@ -192,21 +184,6 @@
             unrendered_config=unrendered_config,
         )
 
-        if (
-            parsed_source.freshness
-            and not parsed_source.loaded_at_field
-            and not get_adapter(self.root_project).supports(Capability.TableLastModifiedMetadata)
-        ):
-            # Metadata-based freshness is being used by default for this node,
-            # but is not available through the configured adapter, so warn the
-            # user that freshness info will not be collected for this node at
-            # runtime.
-            fire_event(
-                FreshnessConfigProblem(
-                    msg=f"The configured adapter does not support metadata-based freshness. A loaded_at_field must be specified for source '{source.name}'."
-                )
-            )
-
         # relation name is added after instantiation because the adapter does
         # not provide the relation name for a UnpatchedSourceDefinition object
         parsed_source.relation_name = self._get_relation_name(parsed_source)
