--- conflicted
+++ resolved
@@ -30,19 +30,11 @@
 import ast
 from dbt.dataclass_schema import ValidationError
 from dbt.exceptions import (
-<<<<<<< HEAD
-    InvalidModelConfig,
-    ParsingException,
-    PythonLiteralEval,
-    PythonParsingException,
-    UndefinedMacroException,
-=======
     ModelConfigError,
     ParsingError,
     PythonLiteralEvalError,
     PythonParsingError,
     UndefinedMacroError,
->>>>>>> 3aeab737
 )
 
 dbt_function_key_words = set(["ref", "source", "config", "get"])
@@ -74,11 +66,7 @@
 
     def check_error(self, node):
         if self.num_model_def != 1:
-<<<<<<< HEAD
-            raise ParsingException(
-=======
             raise ParsingError(
->>>>>>> 3aeab737
                 f"dbt allows exactly one model defined per python file, found {self.num_model_def}",
                 node=node,
             )
@@ -108,11 +96,7 @@
         try:
             return ast.literal_eval(node)
         except (SyntaxError, ValueError, TypeError, MemoryError, RecursionError) as exc:
-<<<<<<< HEAD
-            raise PythonLiteralEval(exc, node=self.dbt_node) from exc
-=======
             raise PythonLiteralEvalError(exc, node=self.dbt_node) from exc
->>>>>>> 3aeab737
 
     def _get_call_literals(self, node):
         # List of literals
@@ -218,11 +202,7 @@
         try:
             tree = ast.parse(node.raw_code, filename=node.original_file_path)
         except SyntaxError as exc:
-<<<<<<< HEAD
-            raise PythonParsingException(exc, node=node) from exc
-=======
             raise PythonParsingError(exc, node=node) from exc
->>>>>>> 3aeab737
 
         # Only parse if AST tree has instructions in body
         if tree.body:
@@ -239,20 +219,12 @@
                 if func == "get":
                     num_args = len(args)
                     if num_args == 0:
-<<<<<<< HEAD
-                        raise ParsingException(
-=======
                         raise ParsingError(
->>>>>>> 3aeab737
                             "dbt.config.get() requires at least one argument",
                             node=node,
                         )
                     if num_args > 2:
-<<<<<<< HEAD
-                        raise ParsingException(
-=======
                         raise ParsingError(
->>>>>>> 3aeab737
                             f"dbt.config.get() takes at most 2 arguments ({num_args} given)",
                             node=node,
                         )
@@ -283,11 +255,7 @@
 
             except ValidationError as exc:
                 # we got a ValidationError - probably bad types in config()
-<<<<<<< HEAD
-                raise InvalidModelConfig(exc, node=node) from exc
-=======
                 raise ModelConfigError(exc, node=node) from exc
->>>>>>> 3aeab737
             return
 
         elif not flags.STATIC_PARSER:
