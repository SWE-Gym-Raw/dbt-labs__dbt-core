from typing import List

from dbt.dataclass_schema import StrEnum


class NodeType(StrEnum):
    Model = "model"
    Analysis = "analysis"
    Test = "test"
    Snapshot = "snapshot"
    Operation = "operation"
    Seed = "seed"
    # TODO: rm?
    RPCCall = "rpc"
    SqlOperation = "sql operation"
    Documentation = "docs block"
    Source = "source"
    Macro = "macro"
    Exposure = "exposure"
    Metric = "metric"

    @classmethod
    def executable(cls) -> List["NodeType"]:
        return [
            cls.Model,
            cls.Test,
            cls.Snapshot,
            cls.Analysis,
            cls.Operation,
            cls.Seed,
            cls.Documentation,
            cls.RPCCall,
            cls.SqlOperation,
        ]

    @classmethod
    def refable(cls) -> List["NodeType"]:
        return [
            cls.Model,
            cls.Seed,
            cls.Snapshot,
        ]

    @classmethod
    def documentable(cls) -> List["NodeType"]:
        return [
            cls.Model,
            cls.Seed,
            cls.Snapshot,
            cls.Source,
            cls.Macro,
            cls.Analysis,
            cls.Exposure,
            cls.Metric,
        ]

    def pluralize(self) -> str:
        if self is self.Analysis:
            return "analyses"
        return f"{self}s"


class RunHookType(StrEnum):
    Start = "on-run-start"
    End = "on-run-end"


class ModelLanguage(StrEnum):
    python = "python"
    sql = "sql"
<<<<<<< HEAD
    ibis = "ibis"
=======
    prql = "prql"
>>>>>>> e0c32f42
<|MERGE_RESOLUTION|>--- conflicted
+++ resolved
@@ -66,10 +66,8 @@
 
 
 class ModelLanguage(StrEnum):
+    # TODO: how to make this dynamic?
     python = "python"
     sql = "sql"
-<<<<<<< HEAD
     ibis = "ibis"
-=======
-    prql = "prql"
->>>>>>> e0c32f42
+    prql = "prql"