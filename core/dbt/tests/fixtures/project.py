import os
import pytest  # type: ignore
import random
from argparse import Namespace
from datetime import datetime
import warnings
import yaml

<<<<<<< HEAD
from dbt.exceptions import CompilationException, DatabaseException
=======
from dbt.exceptions import CompilationError, DbtDatabaseError
>>>>>>> 3aeab737
import dbt.flags as flags
from dbt.config.runtime import RuntimeConfig
from dbt.adapters.factory import get_adapter, register_adapter, reset_adapters, get_adapter_by_type
from dbt.events.functions import setup_event_logger, cleanup_event_logger
from dbt.tests.util import (
    write_file,
    run_sql_with_adapter,
    TestProcessingException,
    get_connection,
)


# These are the fixtures that are used in dbt core functional tests
#
# The main functional test fixture is the 'project' fixture, which combines
# other fixtures, writes out a dbt project in a temporary directory, creates a temp
# schema in the testing database, and returns a `TestProjInfo` object that
# contains information from the other fixtures for convenience.
#
# The models, macros, seeds, snapshots, tests, and analyses fixtures all
# represent directories in a dbt project, and are all dictionaries with
# file name keys and file contents values.
#
# The other commonly used fixture is 'project_config_update'. Other
# occasionally used fixtures are 'profiles_config_update', 'packages',
# and 'selectors'.
#
# Most test cases have fairly small files which are best included in
# the test case file itself as string variables, to make it easy to
# understand what is happening in the test. Files which are used
# in multiple test case files can be included in a common file, such as
# files.py or fixtures.py. Large files, such as seed files, which would
# just clutter the test file can be pulled in from 'data' subdirectories
# in the test directory.
#
# Test logs are written in the 'logs' directory in the root of the repo.
# Every test case writes to a log directory with the same 'prefix' as the
# test's unique schema.
#
# These fixture have "class" scope. Class scope fixtures can be used both
# in classes and in single test functions (which act as classes for this
# purpose). Pytest will collect all classes starting with 'Test', so if
# you have a class that you want to be subclassed, it's generally best to
# not start the class name with 'Test'. All standalone functions starting with
# 'test_' and methods in classes starting with 'test_' (in classes starting
# with 'Test') will be collected.
#
# Please see the pytest docs for further information:
#     https://docs.pytest.org


# Used in constructing the unique_schema and logs_dir
@pytest.fixture(scope="class")
def prefix():
    # create a directory name that will be unique per test session
    _randint = random.randint(0, 9999)
    _runtime_timedelta = datetime.utcnow() - datetime(1970, 1, 1, 0, 0, 0)
    _runtime = (int(_runtime_timedelta.total_seconds() * 1e6)) + _runtime_timedelta.microseconds
    prefix = f"test{_runtime}{_randint:04}"
    return prefix


# Every test has a unique schema
@pytest.fixture(scope="class")
def unique_schema(request, prefix) -> str:
    test_file = request.module.__name__
    # We only want the last part of the name
    test_file = test_file.split(".")[-1]
    unique_schema = f"{prefix}_{test_file}"
    return unique_schema


# Create a directory for the profile using tmpdir fixture
@pytest.fixture(scope="class")
def profiles_root(tmpdir_factory):
    return tmpdir_factory.mktemp("profile")


# Create a directory for the project using tmpdir fixture
@pytest.fixture(scope="class")
def project_root(tmpdir_factory):
    # tmpdir docs - https://docs.pytest.org/en/6.2.x/tmpdir.html
    project_root = tmpdir_factory.mktemp("project")
    print(f"\n=== Test project_root: {project_root}")
    return project_root


# This is for data used by multiple tests, in the 'tests/data' directory
@pytest.fixture(scope="session")
def shared_data_dir(request):
    return os.path.join(request.config.rootdir, "tests", "data")


# This is for data for a specific test directory, i.e. tests/basic/data
@pytest.fixture(scope="module")
def test_data_dir(request):
    return os.path.join(request.fspath.dirname, "data")


# This contains the profile target information, for simplicity in setting
# up different profiles, particularly in the adapter repos.
# Note: because we load the profile to create the adapter, this
# fixture can't be used to test vars and env_vars or errors. The
# profile must be written out after the test starts.
@pytest.fixture(scope="class")
def dbt_profile_target():
    return {
        "type": "postgres",
        "threads": 4,
        "host": "localhost",
        "port": int(os.getenv("POSTGRES_TEST_PORT", 5432)),
        "user": os.getenv("POSTGRES_TEST_USER", "root"),
        "pass": os.getenv("POSTGRES_TEST_PASS", "password"),
        "dbname": os.getenv("POSTGRES_TEST_DATABASE", "dbt"),
    }


@pytest.fixture(scope="class")
def profile_user(dbt_profile_target):
    return dbt_profile_target["user"]


# This fixture can be overridden in a project. The data provided in this
# fixture will be merged into the default project dictionary via a python 'update'.
@pytest.fixture(scope="class")
def profiles_config_update():
    return {}


# The profile dictionary, used to write out profiles.yml. It will pull in updates
# from two separate sources, the 'profile_target' and 'profiles_config_update'.
# The second one is useful when using alternative targets, etc.
@pytest.fixture(scope="class")
def dbt_profile_data(unique_schema, dbt_profile_target, profiles_config_update):
    profile = {
        "config": {"send_anonymous_usage_stats": False},
        "test": {
            "outputs": {
                "default": {},
            },
            "target": "default",
        },
    }
    target = dbt_profile_target
    target["schema"] = unique_schema
    profile["test"]["outputs"]["default"] = target

    if profiles_config_update:
        profile.update(profiles_config_update)
    return profile


# Write out the profile data as a yaml file
@pytest.fixture(scope="class")
def profiles_yml(profiles_root, dbt_profile_data):
    os.environ["DBT_PROFILES_DIR"] = str(profiles_root)
    write_file(yaml.safe_dump(dbt_profile_data), profiles_root, "profiles.yml")
    yield dbt_profile_data
    del os.environ["DBT_PROFILES_DIR"]


# Data used to update the dbt_project config data.
@pytest.fixture(scope="class")
def project_config_update():
    return {}


# Combines the project_config_update dictionary with project_config defaults to
# produce a project_yml config and write it out as dbt_project.yml
@pytest.fixture(scope="class")
def dbt_project_yml(project_root, project_config_update, logs_dir):
    project_config = {
        "config-version": 2,
        "name": "test",
        "version": "0.1.0",
        "profile": "test",
        "log-path": logs_dir,
    }
    if project_config_update:
        if isinstance(project_config_update, dict):
            project_config.update(project_config_update)
        elif isinstance(project_config_update, str):
            updates = yaml.safe_load(project_config_update)
            project_config.update(updates)
    write_file(yaml.safe_dump(project_config), project_root, "dbt_project.yml")
    return project_config


# Fixture to provide packages as either yaml or dictionary
@pytest.fixture(scope="class")
def packages():
    return {}


# Write out the packages.yml file
@pytest.fixture(scope="class")
def packages_yml(project_root, packages):
    if packages:
        if isinstance(packages, str):
            data = packages
        else:
            data = yaml.safe_dump(packages)
        write_file(data, project_root, "packages.yml")


# Fixture to provide selectors as either yaml or dictionary
@pytest.fixture(scope="class")
def selectors():
    return {}


# Write out the selectors.yml file
@pytest.fixture(scope="class")
def selectors_yml(project_root, selectors):
    if selectors:
        if isinstance(selectors, str):
            data = selectors
        else:
            data = yaml.safe_dump(selectors)
        write_file(data, project_root, "selectors.yml")


# This fixture ensures that the logging infrastructure does not accidentally
# reuse streams configured on previous test runs, which might now be closed.
# It should be run before (and so included as a parameter by) any other fixture
# which runs dbt-core functions that might fire events.
@pytest.fixture(scope="class")
def clean_up_logging():
    cleanup_event_logger()


# This creates an adapter that is used for running test setup, such as creating
# the test schema, and sql commands that are run in tests prior to the first
# dbt command. After a dbt command is run, the project.adapter property will
# return the current adapter (for this adapter type) from the adapter factory.
# The adapter produced by this fixture will contain the "base" macros (not including
# macros from dependencies).
#
# Anything used here must be actually working (dbt_project, profile, project and internal macros),
# otherwise this will fail. So to test errors in those areas, you need to copy the files
# into the project in the tests instead of putting them in the fixtures.
@pytest.fixture(scope="class")
<<<<<<< HEAD
def adapter(unique_schema, project_root, profiles_root, profiles_yml, dbt_project_yml, clean_up_logging):
=======
def adapter(
    unique_schema, project_root, profiles_root, profiles_yml, dbt_project_yml, clean_up_logging
):
>>>>>>> 3aeab737
    # The profiles.yml and dbt_project.yml should already be written out
    args = Namespace(
        profiles_dir=str(profiles_root), project_dir=str(project_root), target=None, profile=None, threads=None
    )
    flags.set_from_args(args, {})
    runtime_config = RuntimeConfig.from_args(args)
    register_adapter(runtime_config)
    adapter = get_adapter(runtime_config)
    # We only need the base macros, not macros from dependencies, and don't want
    # to run 'dbt deps' here.
    adapter.load_macro_manifest(base_macros_only=True)
    yield adapter
    adapter.cleanup_connections()
    reset_adapters()


# Start at directory level.
def write_project_files(project_root, dir_name, file_dict):
    path = project_root.mkdir(dir_name)
    if file_dict:
        write_project_files_recursively(path, file_dict)


# Write files out from file_dict. Can be nested directories...
def write_project_files_recursively(path, file_dict):
    if type(file_dict) is not dict:
        raise TestProcessingException(f"File dict is not a dict: '{file_dict}' for path '{path}'")
    suffix_list = [".sql", ".csv", ".md", ".txt", ".py"]
    for name, value in file_dict.items():
        if name.endswith(".yml") or name.endswith(".yaml"):
            if isinstance(value, str):
                data = value
            else:
                data = yaml.safe_dump(value)
            write_file(data, path, name)
        elif name.endswith(tuple(suffix_list)):
            write_file(value, path, name)
        else:
            write_project_files_recursively(path.mkdir(name), value)


# models, macros, seeds, snapshots, tests, analyses
# Provide a dictionary of file names to contents. Nested directories
# are handle by nested dictionaries.

# models directory
@pytest.fixture(scope="class")
def models():
    return {}


# macros directory
@pytest.fixture(scope="class")
def macros():
    return {}


# properties directory
@pytest.fixture(scope="class")
def properties():
    return {}


# seeds directory
@pytest.fixture(scope="class")
def seeds():
    return {}


# snapshots directory
@pytest.fixture(scope="class")
def snapshots():
    return {}


# tests directory
@pytest.fixture(scope="class")
def tests():
    return {}


# analyses directory
@pytest.fixture(scope="class")
def analyses():
    return {}


# Write out the files provided by models, macros, properties, snapshots, seeds, tests, analyses
@pytest.fixture(scope="class")
def project_files(project_root, models, macros, snapshots, properties, seeds, tests, analyses):
    write_project_files(project_root, "models", {**models, **properties})
    write_project_files(project_root, "macros", macros)
    write_project_files(project_root, "snapshots", snapshots)
    write_project_files(project_root, "seeds", seeds)
    write_project_files(project_root, "tests", tests)
    write_project_files(project_root, "analyses", analyses)


# We have a separate logs dir for every test
@pytest.fixture(scope="class")
def logs_dir(request, prefix):
    return os.path.join(request.config.rootdir, "logs", prefix)


# This fixture is for customizing tests that need overrides in adapter
# repos. Example in dbt.tests.adapter.basic.test_base.
@pytest.fixture(scope="class")
def test_config():
    return {}


# This class is returned from the 'project' fixture, and contains information
# from the pytest fixtures that may be needed in the test functions, including
# a 'run_sql' method.
class TestProjInfo:
    def __init__(
        self,
        project_root,
        profiles_dir,
        adapter_type,
        test_dir,
        shared_data_dir,
        test_data_dir,
        test_schema,
        database,
        test_config,
    ):
        self.project_root = project_root
        self.profiles_dir = profiles_dir
        self.adapter_type = adapter_type
        self.test_dir = test_dir
        self.shared_data_dir = shared_data_dir
        self.test_data_dir = test_data_dir
        self.test_schema = test_schema
        self.database = database
        self.test_config = test_config
        self.created_schemas = []

    @property
    def adapter(self):
        # This returns the last created "adapter" from the adapter factory. Each
        # dbt command will create a new one. This allows us to avoid patching the
        # providers 'get_adapter' function.
        return get_adapter_by_type(self.adapter_type)

    # Run sql from a path
    def run_sql_file(self, sql_path, fetch=None):
        with open(sql_path, "r") as f:
            statements = f.read().split(";")
            for statement in statements:
                self.run_sql(statement, fetch)

    # Run sql from a string, using adapter saved at test startup
    def run_sql(self, sql, fetch=None):
        return run_sql_with_adapter(self.adapter, sql, fetch=fetch)

    # Create the unique test schema. Used in test setup, so that we're
    # ready for initial sql prior to a run_dbt command.
    def create_test_schema(self, schema_name=None):
        if schema_name is None:
            schema_name = self.test_schema
        with get_connection(self.adapter):
            relation = self.adapter.Relation.create(database=self.database, schema=schema_name)
            self.adapter.create_schema(relation)
            self.created_schemas.append(schema_name)

    # Drop the unique test schema, usually called in test cleanup
    def drop_test_schema(self):
        with get_connection(self.adapter):
            for schema_name in self.created_schemas:
                relation = self.adapter.Relation.create(database=self.database, schema=schema_name)
                self.adapter.drop_schema(relation)
            self.created_schemas = []

    # This return a dictionary of table names to 'view' or 'table' values.
    def get_tables_in_schema(self):
        sql = """
                select table_name,
                        case when table_type = 'BASE TABLE' then 'table'
                             when table_type = 'VIEW' then 'view'
                             else table_type
                        end as materialization
                from information_schema.tables
                where {}
                order by table_name
                """
        sql = sql.format("{} ilike '{}'".format("table_schema", self.test_schema))
        result = self.run_sql(sql, fetch="all")
        return {model_name: materialization for (model_name, materialization) in result}


# This is the main fixture that is used in all functional tests. It pulls in the other
# fixtures that are necessary to set up a dbt project, and saves some of the information
# in a TestProjInfo class, which it returns, so that individual test cases do not have
# to pull in the other fixtures individually to access their information.
@pytest.fixture(scope="class")
def project(
    clean_up_logging,
    project_root,
    profiles_root,
    request,
    unique_schema,
    profiles_yml,
    dbt_project_yml,
    packages_yml,
    selectors_yml,
    adapter,
    project_files,
    shared_data_dir,
    test_data_dir,
    logs_dir,
    test_config,
):
    # Logbook warnings are ignored so we don't have to fork logbook to support python 3.10.
    # This _only_ works for tests in `tests/` that use the project fixture.
    warnings.filterwarnings("ignore", category=DeprecationWarning, module="logbook")
    setup_event_logger(logs_dir, "json", False, False)
    orig_cwd = os.getcwd()
    os.chdir(project_root)
    # Return whatever is needed later in tests but can only come from fixtures, so we can keep
    # the signatures in the test signature to a minimum.
    project = TestProjInfo(
        project_root=project_root,
        profiles_dir=profiles_root,
        adapter_type=adapter.type(),
        test_dir=request.fspath.dirname,
        shared_data_dir=shared_data_dir,
        test_data_dir=test_data_dir,
        test_schema=unique_schema,
        database=adapter.config.credentials.database,
        test_config=test_config,
    )
    project.drop_test_schema()
    project.create_test_schema()

    yield project

    # deps, debug and clean commands will not have an installed adapter when running and will raise
    # a KeyError here.  Just pass for now.
    # See https://github.com/dbt-labs/dbt-core/issues/5041
    # The debug command also results in an AttributeError since `Profile` doesn't have
    # a `load_dependencies` method.
    # Macros gets executed as part of drop_scheme in core/dbt/adapters/sql/impl.py.  When
    # the macros have errors (which is what we're actually testing for...) they end up
<<<<<<< HEAD
    # throwing CompilationExceptions or DatabaseExceptions
    try:
        project.drop_test_schema()
    except (KeyError, AttributeError, CompilationException, DatabaseException):
=======
    # throwing CompilationErrorss or DatabaseErrors
    try:
        project.drop_test_schema()
    except (KeyError, AttributeError, CompilationError, DbtDatabaseError):
>>>>>>> 3aeab737
        pass
    os.chdir(orig_cwd)
    cleanup_event_logger()<|MERGE_RESOLUTION|>--- conflicted
+++ resolved
@@ -6,11 +6,7 @@
 import warnings
 import yaml
 
-<<<<<<< HEAD
-from dbt.exceptions import CompilationException, DatabaseException
-=======
 from dbt.exceptions import CompilationError, DbtDatabaseError
->>>>>>> 3aeab737
 import dbt.flags as flags
 from dbt.config.runtime import RuntimeConfig
 from dbt.adapters.factory import get_adapter, register_adapter, reset_adapters, get_adapter_by_type
@@ -253,16 +249,16 @@
 # otherwise this will fail. So to test errors in those areas, you need to copy the files
 # into the project in the tests instead of putting them in the fixtures.
 @pytest.fixture(scope="class")
-<<<<<<< HEAD
-def adapter(unique_schema, project_root, profiles_root, profiles_yml, dbt_project_yml, clean_up_logging):
-=======
 def adapter(
     unique_schema, project_root, profiles_root, profiles_yml, dbt_project_yml, clean_up_logging
 ):
->>>>>>> 3aeab737
     # The profiles.yml and dbt_project.yml should already be written out
     args = Namespace(
-        profiles_dir=str(profiles_root), project_dir=str(project_root), target=None, profile=None, threads=None
+        profiles_dir=str(profiles_root),
+        project_dir=str(project_root),
+        target=None,
+        profile=None,
+        threads=None,
     )
     flags.set_from_args(args, {})
     runtime_config = RuntimeConfig.from_args(args)
@@ -504,17 +500,10 @@
     # a `load_dependencies` method.
     # Macros gets executed as part of drop_scheme in core/dbt/adapters/sql/impl.py.  When
     # the macros have errors (which is what we're actually testing for...) they end up
-<<<<<<< HEAD
-    # throwing CompilationExceptions or DatabaseExceptions
-    try:
-        project.drop_test_schema()
-    except (KeyError, AttributeError, CompilationException, DatabaseException):
-=======
     # throwing CompilationErrorss or DatabaseErrors
     try:
         project.drop_test_schema()
     except (KeyError, AttributeError, CompilationError, DbtDatabaseError):
->>>>>>> 3aeab737
         pass
     os.chdir(orig_cwd)
     cleanup_event_logger()