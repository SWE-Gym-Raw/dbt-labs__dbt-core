import threading
from copy import deepcopy
from typing import Any, Dict, Iterable, List, Optional, Set, Tuple

from dbt.adapters.reference_keys import (
    _make_ref_key,
    _make_ref_key_dict,
    _ReferenceKey,
)
<<<<<<< HEAD
from dbt_common.exceptions.cache import (
=======
from dbt.adapters.exceptions.cache import (
>>>>>>> 0726df85
    NewNameAlreadyInCacheError,
    ReferencedLinkNotCachedError,
    DependentLinkNotCachedError,
    TruncatedModelNameCausedCollisionError,
    NoneRelationFoundError,
)
from dbt_common.events.functions import fire_event, fire_event_if
from dbt.adapters.events.types import CacheAction, CacheDumpGraph
from dbt_common.utils.formatting import lowercase


def dot_separated(key: _ReferenceKey) -> str:
    """Return the key in dot-separated string form.

    :param _ReferenceKey key: The key to stringify.
    """
    return ".".join(map(str, key))


class _CachedRelation:
    """Nothing about _CachedRelation is guaranteed to be thread-safe!

    :attr str schema: The schema of this relation.
    :attr str identifier: The identifier of this relation.
    :attr Dict[_ReferenceKey, _CachedRelation] referenced_by: The relations
        that refer to this relation.
    :attr BaseRelation inner: The underlying dbt relation.
    """

    def __init__(self, inner) -> None:
        self.referenced_by: Dict[_ReferenceKey, _CachedRelation] = {}
        self.inner = inner

    def __str__(self) -> str:
        return ("_CachedRelation(database={}, schema={}, identifier={}, inner={})").format(
            self.database, self.schema, self.identifier, self.inner
        )

    @property
    def database(self) -> Optional[str]:
        return lowercase(self.inner.database)

    @property
    def schema(self) -> Optional[str]:
        return lowercase(self.inner.schema)

    @property
    def identifier(self) -> Optional[str]:
        return lowercase(self.inner.identifier)

    def __copy__(self):
        new = self.__class__(self.inner)
        new.__dict__.update(self.__dict__)
        return new

    def __deepcopy__(self, memo):
        new = self.__class__(self.inner.incorporate())
        new.__dict__.update(self.__dict__)
        new.referenced_by = deepcopy(self.referenced_by, memo)

    def is_referenced_by(self, key):
        return key in self.referenced_by

    def key(self):
        """Get the _ReferenceKey that represents this relation

        :return _ReferenceKey: A key for this relation.
        """
        return _make_ref_key(self)

    def add_reference(self, referrer: "_CachedRelation"):
        """Add a reference from referrer to self, indicating that if this node
        were drop...cascaded, the referrer would be dropped as well.

        :param _CachedRelation referrer: The node that refers to this node.
        """
        self.referenced_by[referrer.key()] = referrer

    def collect_consequences(self):
        """Recursively collect a set of _ReferenceKeys that would
        consequentially get dropped if this were dropped via
        "drop ... cascade".

        :return Set[_ReferenceKey]: All the relations that would be dropped
        """
        consequences = {self.key()}
        for relation in self.referenced_by.values():
            consequences.update(relation.collect_consequences())
        return consequences

    def release_references(self, keys):
        """Non-recursively indicate that an iterable of _ReferenceKey no longer
        exist. Unknown keys are ignored.

        :param Iterable[_ReferenceKey] keys: The keys to drop.
        """
        keys = set(self.referenced_by) & set(keys)
        for key in keys:
            self.referenced_by.pop(key)

    def rename(self, new_relation):
        """Rename this cached relation to new_relation.
        Note that this will change the output of key(), all refs must be
        updated!

        :param _CachedRelation new_relation: The new name to apply to the
            relation
        """
        # Relations store this stuff inside their `path` dict. But they
        # also store a table_name, and usually use it in their  .render(),
        # so we need to update that as well. It doesn't appear that
        # table_name is ever anything but the identifier (via .create())
        self.inner = self.inner.incorporate(
            path={
                "database": new_relation.inner.database,
                "schema": new_relation.inner.schema,
                "identifier": new_relation.inner.identifier,
            },
        )

    def rename_key(self, old_key, new_key):
        """Rename a reference that may or may not exist. Only handles the
        reference itself, so this is the other half of what `rename` does.

        If old_key is not in referenced_by, this is a no-op.

        :param _ReferenceKey old_key: The old key to be renamed.
        :param _ReferenceKey new_key: The new key to rename to.
        :raises InternalError: If the new key already exists.
        """
        if new_key in self.referenced_by:
            raise NewNameAlreadyInCacheError(old_key, new_key)

        if old_key not in self.referenced_by:
            return
        value = self.referenced_by.pop(old_key)
        self.referenced_by[new_key] = value

    def dump_graph_entry(self):
        """Return a key/value pair representing this key and its referents.

        return List[str]: The dot-separated form of all referent keys.
        """
        return [dot_separated(r) for r in self.referenced_by]


class RelationsCache:
    """A cache of the relations known to dbt. Keeps track of relationships
    declared between tables and handles renames/drops as a real database would.

    :attr Dict[_ReferenceKey, _CachedRelation] relations: The known relations.
    :attr threading.RLock lock: The lock around relations, held during updates.
        The adapters also hold this lock while filling the cache.
    :attr Set[str] schemas: The set of known/cached schemas, all lowercased.
    """

    def __init__(self, log_cache_events: bool = False) -> None:
        self.relations: Dict[_ReferenceKey, _CachedRelation] = {}
        self.lock = threading.RLock()
        self.schemas: Set[Tuple[Optional[str], Optional[str]]] = set()
        self.log_cache_events = log_cache_events

    def add_schema(
        self,
        database: Optional[str],
        schema: Optional[str],
    ) -> None:
        """Add a schema to the set of known schemas (case-insensitive)

        :param database: The database name to add.
        :param schema: The schema name to add.
        """
        self.schemas.add((lowercase(database), lowercase(schema)))

    def drop_schema(
        self,
        database: Optional[str],
        schema: Optional[str],
    ) -> None:
        """Drop the given schema and remove it from the set of known schemas.

        Then remove all its contents (and their dependents, etc) as well.
        """
        key = (lowercase(database), lowercase(schema))
        if key not in self.schemas:
            return

        # avoid iterating over self.relations while removing things by
        # collecting the list first.

        with self.lock:
            to_remove = self._list_relations_in_schema(database, schema)
            self._remove_all(to_remove)
            # handle a drop_schema race by using discard() over remove()
            self.schemas.discard(key)

    def update_schemas(self, schemas: Iterable[Tuple[Optional[str], str]]):
        """Add multiple schemas to the set of known schemas (case-insensitive)

        :param schemas: An iterable of the schema names to add.
        """
        self.schemas.update((lowercase(d), s.lower()) for (d, s) in schemas)

    def __contains__(self, schema_id: Tuple[Optional[str], str]):
        """A schema is 'in' the relations cache if it is in the set of cached
        schemas.

        :param schema_id: The db name and schema name to look up.
        """
        db, schema = schema_id
        return (lowercase(db), schema.lower()) in self.schemas

    def dump_graph(self):
        """Dump a key-only representation of the schema to a dictionary. Every
        known relation is a key with a value of a list of keys it is referenced
        by.
        """
        # we have to hold the lock for the entire dump, if other threads modify
        # self.relations or any cache entry's referenced_by during iteration
        # it's a runtime error!
        with self.lock:
            return {dot_separated(k): str(v.dump_graph_entry()) for k, v in self.relations.items()}

    def _setdefault(self, relation: _CachedRelation):
        """Add a relation to the cache, or return it if it already exists.

        :param _CachedRelation relation: The relation to set or get.
        :return _CachedRelation: The relation stored under the given relation's
            key
        """
        self.add_schema(relation.database, relation.schema)
        key = relation.key()
        return self.relations.setdefault(key, relation)

    def _add_link(self, referenced_key, dependent_key):
        """Add a link between two relations to the database. Both the old and
        new entries must alraedy exist in the database.

        :param _ReferenceKey referenced_key: The key identifying the referenced
            model (the one that if dropped will drop the dependent model).
        :param _ReferenceKey dependent_key: The key identifying the dependent
            model.
        :raises InternalError: If either entry does not exist.
        """
        referenced = self.relations.get(referenced_key)
        if referenced is None:
            return
        if referenced is None:
            raise ReferencedLinkNotCachedError(referenced_key)

        dependent = self.relations.get(dependent_key)
        if dependent is None:
            raise DependentLinkNotCachedError(dependent_key)

        assert dependent is not None  # we just raised!

        referenced.add_reference(dependent)

    # This is called in plugins/postgres/dbt/adapters/postgres/impl.py
    def add_link(self, referenced, dependent):
        """Add a link between two relations to the database. If either relation
        does not exist, it will be added as an "external" relation.

        The dependent model refers _to_ the referenced model. So, given
        arguments of (jake_test, bar, jake_test, foo):
        both values are in the schema jake_test and foo is a view that refers
        to bar, so "drop bar cascade" will drop foo and all of foo's
        dependents.

        :param BaseRelation referenced: The referenced model.
        :param BaseRelation dependent: The dependent model.
        :raises InternalError: If either entry does not exist.
        """
        ref_key = _make_ref_key(referenced)
        dep_key = _make_ref_key(dependent)
        if (ref_key.database, ref_key.schema) not in self:
            # if we have not cached the referenced schema at all, we must be
            # referring to a table outside our control. There's no need to make
            # a link - we will never drop the referenced relation during a run.
            fire_event(
                CacheAction(
                    ref_key=ref_key._asdict(),
                    ref_key_2=dep_key._asdict(),
                )
            )
            return
        if ref_key not in self.relations:
            # Insert a dummy "external" relation.
            referenced = referenced.replace(type=referenced.External)
            self.add(referenced)
        if dep_key not in self.relations:
            # Insert a dummy "external" relation.
            dependent = dependent.replace(type=referenced.External)
            self.add(dependent)
        fire_event(
            CacheAction(
                action="add_link",
                ref_key=dep_key._asdict(),
                ref_key_2=ref_key._asdict(),
            )
        )
        with self.lock:
            self._add_link(ref_key, dep_key)

    def add(self, relation):
        """Add the relation inner to the cache, under the schema schema and
        identifier identifier

        :param BaseRelation relation: The underlying relation.
        """
        cached = _CachedRelation(relation)
        fire_event_if(
            self.log_cache_events,
            lambda: CacheDumpGraph(before_after="before", action="adding", dump=self.dump_graph()),
        )
        fire_event(CacheAction(action="add_relation", ref_key=_make_ref_key_dict(cached)))

        with self.lock:
            self._setdefault(cached)
        fire_event_if(
            self.log_cache_events,
            lambda: CacheDumpGraph(before_after="after", action="adding", dump=self.dump_graph()),
        )

    def _remove_refs(self, keys):
        """Removes all references to all entries in keys. This does not
        cascade!

        :param Iterable[_ReferenceKey] keys: The keys to remove.
        """
        # remove direct refs
        for key in keys:
            del self.relations[key]
        # then remove all entries from each child
        for cached in self.relations.values():
            cached.release_references(keys)

    def drop(self, relation):
        """Drop the named relation and cascade it appropriately to all
        dependent relations.

        Because dbt proactively does many `drop relation if exist ... cascade`
        that are noops, nonexistent relation drops cause a debug log and no
        other actions.

        :param str schema: The schema of the relation to drop.
        :param str identifier: The identifier of the relation to drop.
        """
        dropped_key = _make_ref_key(relation)
        dropped_key_msg = _make_ref_key_dict(relation)
        fire_event(CacheAction(action="drop_relation", ref_key=dropped_key_msg))
        with self.lock:
            if dropped_key not in self.relations:
                fire_event(CacheAction(action="drop_missing_relation", ref_key=dropped_key_msg))
                return
            consequences = self.relations[dropped_key].collect_consequences()
            # convert from a list of _ReferenceKeys to a list of ReferenceKeyMsgs
            consequence_msgs = [key._asdict() for key in consequences]
            fire_event(
                CacheAction(
                    action="drop_cascade", ref_key=dropped_key_msg, ref_list=consequence_msgs
                )
            )
            self._remove_refs(consequences)

    def _rename_relation(self, old_key, new_relation):
        """Rename a relation named old_key to new_key, updating references.
        Return whether or not there was a key to rename.

        :param _ReferenceKey old_key: The existing key, to rename from.
        :param _CachedRelation new_key: The new relation, to rename to.
        """
        # On the database level, a rename updates all values that were
        # previously referenced by old_name to be referenced by new_name.
        # basically, the name changes but some underlying ID moves. Kind of
        # like an object reference!
        relation = self.relations.pop(old_key)
        new_key = new_relation.key()

        # relation has to rename its innards, so it needs the _CachedRelation.
        relation.rename(new_relation)
        # update all the relations that refer to it
        for cached in self.relations.values():
            if cached.is_referenced_by(old_key):
                fire_event(
                    CacheAction(
                        action="update_reference",
                        ref_key=_make_ref_key_dict(old_key),
                        ref_key_2=_make_ref_key_dict(new_key),
                        ref_key_3=_make_ref_key_dict(cached.key()),
                    )
                )

                cached.rename_key(old_key, new_key)

        self.relations[new_key] = relation
        # also fixup the schemas!
        self.add_schema(new_key.database, new_key.schema)

        return True

    def _check_rename_constraints(self, old_key, new_key):
        """Check the rename constraints, and return whether or not the rename
        can proceed.

        If the new key is already present, that is an error.
        If the old key is absent, we debug log and return False, assuming it's
        a temp table being renamed.

        :param _ReferenceKey old_key: The existing key, to rename from.
        :param _ReferenceKey new_key: The new key, to rename to.
        :return bool: If the old relation exists for renaming.
        :raises InternalError: If the new key is already present.
        """
        if new_key in self.relations:
            # Tell user when collision caused by model names truncated during
            # materialization.
            raise TruncatedModelNameCausedCollisionError(new_key, self.relations)

        if old_key not in self.relations:
            fire_event(CacheAction(action="temporary_relation", ref_key=old_key._asdict()))
            return False
        return True

    def rename(self, old, new):
        """Rename the old schema/identifier to the new schema/identifier and
        update references.

        If the new schema/identifier is already present, that is an error.
        If the schema/identifier key is absent, we only debug log and return,
        assuming it's a temp table being renamed.

        :param BaseRelation old: The existing relation name information.
        :param BaseRelation new: The new relation name information.
        :raises InternalError: If the new key is already present.
        """
        old_key = _make_ref_key(old)
        new_key = _make_ref_key(new)
        fire_event(
            CacheAction(
                action="rename_relation",
                ref_key=old_key._asdict(),
                ref_key_2=new_key._asdict(),
            )
        )
        fire_event_if(
            self.log_cache_events,
            lambda: CacheDumpGraph(before_after="before", action="rename", dump=self.dump_graph()),
        )

        with self.lock:
            if self._check_rename_constraints(old_key, new_key):
                self._rename_relation(old_key, _CachedRelation(new))
            else:
                self._setdefault(_CachedRelation(new))

        fire_event_if(
            self.log_cache_events,
            lambda: CacheDumpGraph(before_after="after", action="rename", dump=self.dump_graph()),
        )

    def get_relations(self, database: Optional[str], schema: Optional[str]) -> List[Any]:
        """Case-insensitively yield all relations matching the given schema.

        :param str schema: The case-insensitive schema name to list from.
        :return List[BaseRelation]: The list of relations with the given
            schema
        """
        database = lowercase(database)
        schema = lowercase(schema)
        with self.lock:
            results = [
                r.inner
                for r in self.relations.values()
                if (lowercase(r.schema) == schema and lowercase(r.database) == database)
            ]

        if None in results:
            raise NoneRelationFoundError()
        return results

    def clear(self):
        """Clear the cache"""
        with self.lock:
            self.relations.clear()
            self.schemas.clear()

    def _list_relations_in_schema(
        self, database: Optional[str], schema: Optional[str]
    ) -> List[_CachedRelation]:
        """Get the relations in a schema. Callers should hold the lock."""
        key = (lowercase(database), lowercase(schema))

        to_remove: List[_CachedRelation] = []
        for cachekey, relation in self.relations.items():
            if (cachekey.database, cachekey.schema) == key:
                to_remove.append(relation)
        return to_remove

    def _remove_all(self, to_remove: List[_CachedRelation]):
        """Remove all the listed relations. Ignore relations that have been
        cascaded out.
        """
        for relation in to_remove:
            # it may have been cascaded out already
            drop_key = _make_ref_key(relation)
            if drop_key in self.relations:
                self.drop(drop_key)<|MERGE_RESOLUTION|>--- conflicted
+++ resolved
@@ -7,11 +7,8 @@
     _make_ref_key_dict,
     _ReferenceKey,
 )
-<<<<<<< HEAD
-from dbt_common.exceptions.cache import (
-=======
+
 from dbt.adapters.exceptions.cache import (
->>>>>>> 0726df85
     NewNameAlreadyInCacheError,
     ReferencedLinkNotCachedError,
     DependentLinkNotCachedError,
