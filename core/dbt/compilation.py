--- conflicted
+++ resolved
@@ -11,16 +11,11 @@
 from dbt.flags import get_flags
 from dbt.adapters.factory import get_adapter
 from dbt.clients import jinja
-<<<<<<< HEAD
-from dbt.clients.system import make_directory
+from dbt.common.clients.system import make_directory
 from dbt.context.providers import (
     generate_runtime_model_context,
     generate_runtime_unit_test_context,
 )
-=======
-from dbt.common.clients.system import make_directory
-from dbt.context.providers import generate_runtime_model_context
->>>>>>> 77632122
 from dbt.contracts.graph.manifest import Manifest, UniqueID
 from dbt.contracts.graph.nodes import (
     ManifestNode,
